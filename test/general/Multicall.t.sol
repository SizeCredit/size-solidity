// SPDX-License-Identifier: UNLICENSED
pragma solidity 0.8.24;

import {BaseTest} from "@test/BaseTest.sol";
import {Vars} from "@test/BaseTestGeneral.sol";

import {IAccessControl} from "@openzeppelin/contracts/access/IAccessControl.sol";
import {IERC20Metadata} from "@openzeppelin/contracts/token/ERC20/extensions/IERC20Metadata.sol";
import {ConversionLibrary} from "@src/libraries/ConversionLibrary.sol";

import {Math, PERCENT} from "@src/libraries/Math.sol";
import {DepositParams} from "@src/libraries/fixed/actions/Deposit.sol";
import {LendAsLimitOrderParams} from "@src/libraries/fixed/actions/LendAsLimitOrder.sol";
import {LiquidateFixedLoanParams} from "@src/libraries/fixed/actions/LiquidateFixedLoan.sol";
import {WithdrawParams} from "@src/libraries/fixed/actions/Withdraw.sol";

import {YieldCurveHelper} from "@test/helpers/libraries/YieldCurveHelper.sol";

contract MulticallTest is BaseTest {
    function test_Multicall_multicall_can_deposit_and_create_loanOffer() public {
        vm.startPrank(alice);
        uint256 amount = 100e6;
        address token = address(usdc);
        deal(token, alice, amount);
        IERC20Metadata(token).approve(address(size), amount);

        assertEq(size.getUserView(alice).borrowAmount, 0);

        bytes[] memory data = new bytes[](2);
        data[0] = abi.encodeCall(size.deposit, (DepositParams({token: token, amount: amount, to: alice})));
        data[1] = abi.encodeCall(
            size.lendAsLimitOrder,
            LendAsLimitOrderParams({
                maxDueDate: block.timestamp + 1 days,
                curveRelativeTime: YieldCurveHelper.flatCurve()
            })
        );
        size.multicall(data);

        assertEq(size.getUserView(alice).borrowAmount, amount);
    }

    function test_Multicall_multicall_cannot_execute_unauthorized_actions() public {
        vm.startPrank(alice);
        uint256 amount = 100e6;
        address token = address(usdc);
        deal(token, alice, amount);
        IERC20Metadata(token).approve(address(size), amount);

        bytes[] memory data = new bytes[](2);
        data[0] = abi.encodeCall(size.deposit, (DepositParams({token: token, amount: amount, to: alice})));
        data[1] = abi.encodeCall(size.grantRole, (0x00, alice));
        vm.expectRevert(abi.encodeWithSelector(IAccessControl.AccessControlUnauthorizedAccount.selector, alice, 0x00));
        size.multicall(data);
    }

    function test_Multicall_liquidator_can_liquidate_and_withdraw() public {
        _setPrice(1e18);
        _setKeeperRole(liquidator);

        _deposit(alice, weth, 100e18);
        _deposit(alice, usdc, 100e6);
        _deposit(bob, weth, 100e18);
        _deposit(bob, usdc, 100e6);

        _lendAsLimitOrder(alice, 12, 0.03e18, 12);
        uint256 amount = 15e6;
        uint256 loanId = _borrowAsMarketOrder(bob, alice, amount, 12);
<<<<<<< HEAD
        uint256 debt = Math.mulDivUp(amount, (PERCENT + 0.03e18), PERCENT);
        uint256 repayFee = size.maximumRepayFee(loanId);
=======
        uint256 faceValue = size.faceValue(loanId);
        uint256 repayFee = size.maximumRepayFee(loanId);
        uint256 repayFeeWad = ConversionLibrary.amountToWad(repayFee, usdc.decimals());
        uint256 debt = faceValue + repayFee;
>>>>>>> 6710cf54

        _setPrice(0.2e18);

        uint256 repayFeeCollateral = Math.mulDivUp(repayFeeWad, 10 ** priceFeed.decimals(), priceFeed.getPrice());

        assertTrue(size.isLoanLiquidatable(loanId));

        _mint(address(usdc), liquidator, faceValue);
        _approve(liquidator, address(usdc), address(size), faceValue);

        Vars memory _before = _state();
        uint256 beforeLiquidatorUSDC = usdc.balanceOf(liquidator);
        uint256 beforeLiquidatorWETH = weth.balanceOf(liquidator);

        bytes[] memory data = new bytes[](4);
        // deposit only the necessary to cover for the loan's faceValue
        data[0] = abi.encodeCall(size.deposit, DepositParams({token: address(usdc), amount: faceValue, to: liquidator}));
        // liquidate profitably
        data[1] = abi.encodeCall(
            size.liquidateFixedLoan, LiquidateFixedLoanParams({loanId: loanId, minimumCollateralRatio: 1e18})
        );
        // withdraw everything
        data[2] = abi.encodeCall(
            size.withdraw, WithdrawParams({token: address(weth), amount: type(uint256).max, to: liquidator})
        );
        data[3] = abi.encodeCall(
            size.withdraw, WithdrawParams({token: address(usdc), amount: type(uint256).max, to: liquidator})
        );
        vm.prank(liquidator);
        size.multicall(data);

        Vars memory _after = _state();
        uint256 afterLiquidatorUSDC = usdc.balanceOf(liquidator);
        uint256 afterLiquidatorWETH = weth.balanceOf(liquidator);

        assertEq(_after.bob.debtAmount, _before.bob.debtAmount - debt - repayFee, 0);
        assertEq(_after.liquidator.borrowAmount, _before.liquidator.borrowAmount, 0);
        assertEq(_after.liquidator.collateralAmount, _before.liquidator.collateralAmount, 0);
        assertGt(
            _after.feeRecipient.collateralAmount,
            _before.feeRecipient.collateralAmount + repayFeeCollateral,
            "feeRecipient has repayFee and liquidation split"
        );
        assertEq(beforeLiquidatorWETH, 0);
        assertGt(afterLiquidatorWETH, beforeLiquidatorWETH);
        assertEq(beforeLiquidatorUSDC, faceValue);
        assertEq(afterLiquidatorUSDC, 0);
    }
}<|MERGE_RESOLUTION|>--- conflicted
+++ resolved
@@ -66,15 +66,10 @@
         _lendAsLimitOrder(alice, 12, 0.03e18, 12);
         uint256 amount = 15e6;
         uint256 loanId = _borrowAsMarketOrder(bob, alice, amount, 12);
-<<<<<<< HEAD
-        uint256 debt = Math.mulDivUp(amount, (PERCENT + 0.03e18), PERCENT);
-        uint256 repayFee = size.maximumRepayFee(loanId);
-=======
         uint256 faceValue = size.faceValue(loanId);
         uint256 repayFee = size.maximumRepayFee(loanId);
         uint256 repayFeeWad = ConversionLibrary.amountToWad(repayFee, usdc.decimals());
         uint256 debt = faceValue + repayFee;
->>>>>>> 6710cf54
 
         _setPrice(0.2e18);
 
