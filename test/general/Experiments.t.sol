// SPDX-License-Identifier: UNLICENSED
pragma solidity 0.8.24;

import {IAToken} from "@aave/interfaces/IAToken.sol";
import {ConversionLibrary} from "@src/libraries/ConversionLibrary.sol";
import {YieldCurve} from "@src/libraries/fixed/YieldCurveLibrary.sol";

import {Errors} from "@src/libraries/Errors.sol";
import {BorrowAsMarketOrderParams} from "@src/libraries/fixed/actions/BorrowAsMarketOrder.sol";
import {BaseTest} from "@test/BaseTest.sol";
import {YieldCurveHelper} from "@test/helpers/libraries/YieldCurveHelper.sol";

import {Math} from "@src/libraries/Math.sol";

import {LoanOffer, OfferLibrary} from "@src/libraries/fixed/OfferLibrary.sol";
import {Test} from "forge-std/Test.sol";
import {console2 as console} from "forge-std/console2.sol";

import {PERCENT} from "@src/libraries/Math.sol";
import {CreditPosition, DebtPosition, LoanLibrary, LoanStatus} from "@src/libraries/fixed/LoanLibrary.sol";

contract ExperimentsTest is Test, BaseTest {
    using LoanLibrary for DebtPosition;
    using OfferLibrary for LoanOffer;

    function setUp() public override {
        vm.warp(0);
        super.setUp();
        _setPrice(100e18);
        _setKeeperRole(liquidator);
    }

    function test_Experiments_test1() public {
        _deposit(alice, usdc, 100e6 + size.config().earlyLenderExitFee);
        assertEq(_state().alice.borrowATokenBalanceFixed, 100e6 + size.config().earlyLenderExitFee);
        _lendAsLimitOrder(alice, block.timestamp + 365 days, 0.03e18);
        _deposit(james, weth, 50e18);
        assertEq(_state().james.collateralTokenBalanceFixed, 50e18);

        uint256 debtPositionId = _borrowAsMarketOrder(james, alice, 100e6, block.timestamp + 365 days);
        (uint256 debtPositions,) = size.getPositionsCount();
        assertEq(debtPositionId, 0, "debt positions start at 0");
        assertGt(debtPositions, 0);
        DebtPosition memory debtPosition = size.getDebtPosition(0);
        CreditPosition memory creditPosition = size.getCreditPositions(size.getCreditPositionIdsByDebtPositionId(0))[0];
        assertEq(debtPosition.faceValue, 100e6 * 1.03e18 / 1e18);
        assertEq(creditPosition.credit, debtPosition.faceValue);

        _deposit(bob, usdc, 100e6);
        assertEq(_state().bob.borrowATokenBalanceFixed, 100e6);
        _lendAsLimitOrder(bob, block.timestamp + 365 days, 0.02e18);
        console.log("alice borrows form bob using virtual collateral");
        console.log("(do not use full CreditPosition credit)");
        uint256 creditPositionId = size.getCreditPositionIdsByDebtPositionId(0)[0];
        _borrowAsMarketOrder(alice, bob, 50e6, block.timestamp + 365 days, [creditPositionId]);

        console.log("should not be able to claim");
        vm.expectRevert();
        _claim(alice, creditPositionId);

        _deposit(james, usdc, debtPosition.faceValue);
        console.log("loan is repaid");
        _repay(james, 0);
        assertEq(size.getDebt(0), 0);

        console.log("should be able to claim");
        _claim(alice, creditPositionId);

        console.log("should not be able to claim anymore since it was claimed already");
        vm.expectRevert();
        _claim(alice, creditPositionId);
    }

    function test_Experiments_test3() public {
        _deposit(bob, usdc, 100e6);
        assertEq(_state().bob.borrowATokenBalanceFixed, 100e6);
        _lendAsLimitOrder(bob, block.timestamp + 6 days, 0.03e18);
        _deposit(alice, weth, 2e18);
        _borrowAsMarketOrder(alice, bob, 100e6, block.timestamp + 6 days);
        assertGe(size.collateralRatio(alice), size.config().crOpening);
        assertTrue(!size.isUserLiquidatable(alice), "borrower should not be liquidatable");
        vm.warp(block.timestamp + 1 days);
        _setPrice(60e18);

        assertTrue(size.isUserLiquidatable(alice), "borrower should be liquidatable");
        assertTrue(size.isDebtPositionLiquidatable(0), "loan should be liquidatable");

        _deposit(liquidator, usdc, 10_000e6);
        console.log("loan should be liquidated");
        _liquidate(liquidator, 0);
    }

    function test_Experiments_testBasicExit1() public {
        uint256 amountToExitPercent = 1e18;
        // Deposit by bob in USDC
        _deposit(bob, usdc, 100e6 + size.config().earlyLenderExitFee);
        assertEq(_state().bob.borrowATokenBalanceFixed, 100e6 + size.config().earlyLenderExitFee);

        // Bob lending as limit order
        _lendAsLimitOrder(bob, block.timestamp + 10 days, 0.03e18);

        // Deposit by candy in USDC
        _deposit(candy, usdc, 100e6);
        assertEq(_state().candy.borrowATokenBalanceFixed, 100e6);

        // Candy lending as limit order
        _lendAsLimitOrder(candy, block.timestamp + 10 days, 0.05e18);

        // Deposit by alice in WETH
        _deposit(alice, weth, 50e18);

        // Alice borrowing as market order
        uint256 dueDate = block.timestamp + 10 days;
        _borrowAsMarketOrder(alice, bob, 50e6, dueDate);

        // Assertions and operations for loans
        (uint256 debtPositions,) = size.getPositionsCount();
        assertEq(debtPositions, 1, "Expected one active loan");
        DebtPosition memory fol = size.getDebtPosition(0);
        assertTrue(size.isDebtPositionId(0), "The first loan should be DebtPosition");

        // Calculate amount to exit
        uint256 amountToExit = Math.mulDivDown(fol.faceValue, amountToExitPercent, PERCENT);

        // Lender exiting using borrow as market order
        _borrowAsMarketOrder(
            bob,
            candy,
            amountToExit,
            dueDate,
            block.timestamp,
            type(uint256).max,
            true,
            size.getCreditPositionIdsByDebtPositionId(0)
        );

        (, uint256 creditPositionsCount) = size.getPositionsCount();

        assertEq(creditPositionsCount, 2, "Expected two active loans after lender exit");
        uint256[] memory creditPositionIds = size.getCreditPositionIdsByDebtPositionId(0);
        assertTrue(!size.isDebtPositionId(creditPositionIds[1]), "The second loan should be CreditPosition");
        assertEq(size.getCreditPosition(creditPositionIds[1]).credit, amountToExit, "Amount to Exit should match");
        assertEq(
            size.getCreditPosition(creditPositionIds[0]).credit,
            fol.faceValue - amountToExit,
            "Should be able to exit the full amount"
        );
    }

    function test_Experiments_testBorrowWithExit1() public {
        // Bob deposits in USDC
        _deposit(bob, usdc, 100e6 + size.config().earlyLenderExitFee);
        assertEq(_state().bob.borrowATokenBalanceFixed, 100e6 + size.config().earlyLenderExitFee);

        // Bob lends as limit order
        _lendAsLimitOrder(
            bob, block.timestamp + 10 days, [int256(0.03e18), int256(0.03e18)], [uint256(3 days), uint256(8 days)]
        );

        // James deposits in USDC
        _deposit(james, usdc, 100e6);
        assertEq(_state().james.borrowATokenBalanceFixed, 100e6);

        // James lends as limit order
        _lendAsLimitOrder(
            james, block.timestamp + 12 days, [int256(0.05e18), int256(0.05e18)], [uint256(5 days), uint256(10 days)]
        );

        // Alice deposits in ETH and USDC
        _deposit(alice, weth, 50e18);

        // Alice borrows from Bob using real collateral
        _borrowAsMarketOrder(alice, bob, 70e6, block.timestamp + 5 days);

        // Check conditions after Alice borrows from Bob
        assertEq(
            _state().bob.borrowATokenBalanceFixed,
            100e6 - 70e6 + size.config().earlyLenderExitFee,
            "Bob should have 30e6 left to borrow"
        );
        (uint256 debtPositionsCount, uint256 creditPositionsCount) = size.getPositionsCount();
        assertEq(debtPositionsCount, 1, "Expected one active loan");
        assertEq(creditPositionsCount, 1, "Expected one active loan");
        DebtPosition memory loan_Bob_Alice = size.getDebtPosition(0);
        assertTrue(loan_Bob_Alice.lender == bob, "Bob should be the lender");
        assertTrue(loan_Bob_Alice.borrower == alice, "Alice should be the borrower");
        LoanOffer memory loanOffer = size.getUserView(bob).user.loanOffer;
        uint256 rate = loanOffer.getRatePerMaturityByDueDate(marketBorrowRateFeed, 5 days);
        assertEq(loan_Bob_Alice.faceValue, Math.mulDivUp(70e6, (PERCENT + rate), PERCENT), "Check bob loan faceValue");
        assertEq(size.getDebtPosition(0).dueDate, 5 days, "Check loan due date");

        // Bob borrows using the loan as virtual collateral
        _borrowAsMarketOrder(bob, james, 35e6, block.timestamp + 10 days, size.getCreditPositionIdsByDebtPositionId(0));

        // Check conditions after Bob borrows
        (uint256 debtPositionsCountAfter, uint256 creditPositionsCountAfter) = size.getPositionsCount();
        assertEq(_state().bob.borrowATokenBalanceFixed, 100e6 - 70e6 + 35e6, "Bob should have borrowed 35e6");
        assertEq(debtPositionsCountAfter, 1, "Expected 1 debt position");
        assertEq(creditPositionsCountAfter, 2, "Expected 2 active loans");
        CreditPosition memory loan_James_Bob = size.getCreditPositions(size.getCreditPositionIdsByDebtPositionId(0))[1];
        assertEq(loan_James_Bob.lender, james, "James should be the lender");
        LoanOffer memory loanOffer2 = size.getUserView(james).user.loanOffer;
        uint256 rate2 = loanOffer2.getRatePerMaturityByDueDate(marketBorrowRateFeed, block.timestamp + 10 days);
        assertEq(loan_James_Bob.credit, Math.mulDivUp(35e6, PERCENT + rate2, PERCENT), "Check james credit");
    }

    function test_Experiments_testLoanMove1() public {
        // Bob deposits in USDC
        _deposit(bob, usdc, 100e6);
        assertEq(_state().bob.borrowATokenBalanceFixed, 100e6);

        // Bob lends as limit order
        _lendAsLimitOrder(
            bob, block.timestamp + 5 days, [int256(0.03e18), int256(0.03e18)], [uint256(3 days), uint256(8 days)]
        );

        // Alice deposits in WETH
        _deposit(alice, weth, 50e18);

        // Alice borrows as market order from Bob
        _borrowAsMarketOrder(alice, bob, 70e6, block.timestamp + 5 days);

        // Move forward the clock as the loan is overdue
        vm.warp(block.timestamp + 6 days);

        // Assert loan conditions
        DebtPosition memory fol = size.getDebtPosition(0);
        assertEq(size.getLoanStatus(0), LoanStatus.OVERDUE, "Loan should be overdue");
        (uint256 debtPositionsCount, uint256 creditPositionsCount) = size.getPositionsCount();
        assertEq(debtPositionsCount, 1, "Expect one active loan");
        assertEq(creditPositionsCount, 1, "Expect one active loan");

        assertGt(size.getDebt(0), 0, "Loan should not be repaid before moving to the variable pool");
        uint256 aliceCollateralBefore = _state().alice.collateralTokenBalanceFixed;
        assertEq(aliceCollateralBefore, 50e18, "Alice should have no locked ETH initially");

        // add funds to the VP
<<<<<<< HEAD
        _depositVariable(liquidator, usdc, 1_000e6);
=======
        _supplyVariable(liquidator, address(usdc), 1_000e6);
>>>>>>> 3a898f8d

        // Move to variable pool
        _liquidate(liquidator, 0);

        fol = size.getDebtPosition(0);
        uint256 aliceCollateralAfter = _state().alice.collateralTokenBalanceFixed;

        // Assert post-move conditions
        assertEq(size.getDebt(0), 0, "Loan should be repaid by moving into the variable pool");
        // assertEq(size.activeVariableLoans(), 1, "Expect one active loan in variable pool");
        assertEq(aliceCollateralAfter, 0, "Alice should have locked ETH after moving to variable pool");
    }

    function test_Experiments_testSL1() public {
        // Bob deposits in USDC
        _deposit(bob, usdc, 100e6);
        assertEq(_state().bob.borrowATokenBalanceFixed, 100e6);

        // Bob lends as limit order
        _lendAsLimitOrder(bob, block.timestamp + 6 days, 0.03e18);

        // Alice deposits in WETH
        _deposit(alice, weth, 2e18);

        // Alice borrows as market order from Bob
        _borrowAsMarketOrder(alice, bob, 100e6, block.timestamp + 6 days);

        // Assert conditions for Alice's borrowing
        assertGe(size.collateralRatio(alice), size.config().crOpening);
        assertTrue(!size.isUserLiquidatable(alice), "Borrower should not be liquidatable");

        vm.warp(block.timestamp + 1 days);
        _setPrice(30e18);

        // Assert conditions for liquidation
        assertTrue(size.isUserLiquidatable(alice), "Borrower should be liquidatable");
        assertTrue(size.isDebtPositionLiquidatable(0), "Loan should be liquidatable");

        // Perform self liquidation
        assertGt(size.getDebt(0), 0, "Loan should be greater than 0");
        assertEq(_state().bob.collateralTokenBalanceFixed, 0, "Bob should have no free ETH initially");

        _selfLiquidate(bob, size.getCreditPositionIdsByDebtPositionId(0)[0]);

        // Assert post-liquidation conditions
        assertGt(_state().bob.collateralTokenBalanceFixed, 0, "Bob should have free ETH after self liquidation");
        assertEq(size.getDebt(0), 0, "Loan should be 0 after self liquidation");
    }

    function test_Experiments_testLendAsLimitOrder1() public {
        // Alice deposits in WETH
        _deposit(alice, weth, 2e18);

        // Alice places a borrow limit order
        _borrowAsLimitOrder(alice, [int256(0.03e18), int256(0.03e18)], [uint256(5 days), uint256(12 days)]);

        // Bob deposits in USDC
        _deposit(bob, usdc, 100e6);
        assertEq(_state().bob.borrowATokenBalanceFixed, 100e6);

        // Assert there are no active loans initially
        (uint256 debtPositionsCount, uint256 creditPositionsCount) = size.getPositionsCount();
        assertEq(debtPositionsCount, 0, "There should be no active loans initially");

        // Bob lends to Alice's offer in the market order
        _lendAsMarketOrder(bob, alice, 70e6, block.timestamp + 5 days);

        // Assert a loan is active after lending
        (debtPositionsCount, creditPositionsCount) = size.getPositionsCount();
        assertEq(debtPositionsCount, 1, "There should be one active loan after lending");
        assertEq(creditPositionsCount, 1, "There should be one active loan after lending");
    }

    function test_Experiments_testBorrowerExit1() public {
        // Bob deposits in USDC
        _deposit(bob, usdc, 100e6);
        assertEq(_state().bob.borrowATokenBalanceFixed, 100e6);

        // Bob lends as limit order
        _lendAsLimitOrder(
            bob, block.timestamp + 10 days, [int256(0.03e18), int256(0.03e18)], [uint256(3 days), uint256(8 days)]
        );

        // Candy deposits in WETH
        _deposit(candy, weth, 2e18);

        // Candy places a borrow limit order
        _borrowAsLimitOrder(candy, [int256(0.03e18), int256(0.03e18)], [uint256(5 days), uint256(12 days)]);

        // Alice deposits in WETH and USDC
        _deposit(alice, weth, 50e18);
        _deposit(alice, usdc, 200e6);
        assertEq(_state().alice.borrowATokenBalanceFixed, 200e6);

        // Alice borrows from Bob's offer
        _borrowAsMarketOrder(alice, bob, 70e6, block.timestamp + 5 days);

        // Borrower (Alice) exits the loan to the offer made by Candy
        _borrowerExit(alice, 0, candy);
    }

    function test_Experiments_testLiquidationWithReplacement() public {
        // Bob deposits in USDC
        _deposit(bob, usdc, 100e6);
        assertEq(_state().bob.borrowATokenBalanceFixed, 100e6);

        // Bob lends as limit order
        _lendAsLimitOrder(
            bob,
            block.timestamp + 365 days,
            [int256(0.03e18), int256(0.03e18)],
            [uint256(365 days), uint256(365 days * 2)]
        );

        // Alice deposits in WETH
        _deposit(alice, weth, 2e18);

        // Alice borrows as market order from Bob
        _borrowAsMarketOrder(alice, bob, 100e6, block.timestamp + 365 days);

        // Assert conditions for Alice's borrowing
        assertGe(size.collateralRatio(alice), size.config().crOpening, "Alice should be above CR opening");
        assertTrue(!size.isUserLiquidatable(alice), "Borrower should not be liquidatable");

        // Candy places a borrow limit order (candy needs more collateral so that she can be replaced later)
        _deposit(candy, weth, 200e18);
        assertEq(_state().candy.collateralTokenBalanceFixed, 200e18);
        _borrowAsLimitOrder(candy, [int256(0.03e18), int256(0.03e18)], [uint256(180 days), uint256(365 days * 2)]);

        // Update the context (time and price)
        vm.warp(block.timestamp + 1 days);
        _setPrice(60e18);

        // Assert conditions for liquidation
        assertTrue(size.isUserLiquidatable(alice), "Borrower should be liquidatable");
        assertTrue(size.isDebtPositionLiquidatable(0), "Loan should be liquidatable");

        DebtPosition memory fol = size.getDebtPosition(0);
        uint256 repayFee = size.repayFee(0);
        assertEq(fol.borrower, alice, "Alice should be the borrower");
        assertEq(_state().alice.debtBalance, fol.faceValue + repayFee, "Alice should have the debt");

        assertEq(_state().candy.debtBalance, 0, "Candy should have no debt");
        // Perform the liquidation with replacement
        _deposit(liquidator, usdc, 10_000e6);
        _liquidateWithReplacement(liquidator, 0, candy);
        assertEq(_state().alice.debtBalance, 0, "Alice should have no debt after");
        assertEq(_state().candy.debtBalance, fol.faceValue + repayFee, "Candy should have the debt after");
    }

    function test_Experiments_testBasicCompensate1() public {
        // Bob deposits in USDC
        _deposit(bob, usdc, 100e6);
        assertEq(_state().bob.borrowATokenBalanceFixed, 100e6, "Bob's borrow amount should be 100e6");

        // Bob lends as limit order
        _lendAsLimitOrder(bob, block.timestamp + 10 days, 0.03e18);

        // Candy deposits in USDC
        _deposit(candy, usdc, 100e6);
        assertEq(_state().candy.borrowATokenBalanceFixed, 100e6, "Candy's borrow amount should be 100e6");

        // Candy lends as limit order
        _lendAsLimitOrder(candy, block.timestamp + 10 days, 0.05e18);

        // Alice deposits in WETH
        _deposit(alice, weth, 50e18);
        uint256 dueDate = block.timestamp + 10 days;

        // Alice borrows as market order from Bob
        uint256 debtPositionId = _borrowAsMarketOrder(alice, bob, 50e6, dueDate);
        (uint256 debtPositionsCount, uint256 creditPositionsCount) = size.getPositionsCount();
        assertEq(debtPositionsCount, 1, "There should be one active loan");
        assertEq(creditPositionsCount, 1, "There should be one active loan");
        assertTrue(size.isDebtPositionId(debtPositionId), "The first loan should be DebtPosition");

        DebtPosition memory fol = size.getDebtPosition(debtPositionId);

        // Calculate amount to borrow
        uint256 amountToBorrow = fol.faceValue / 10;

        // Bob deposits in WETH
        _deposit(bob, weth, 50e18);

        // Bob borrows as market order from Candy
        uint256 bobDebtBefore = _state().bob.debtBalance;
        uint256 loanId2 = _borrowAsMarketOrder(bob, candy, amountToBorrow, dueDate);
        uint256 creditPositionId2 = size.getCreditPositionIdsByDebtPositionId(loanId2)[0];
        uint256 bobDebtAfter = _state().bob.debtBalance;
        assertGt(bobDebtAfter, bobDebtBefore, "Bob's debt should increase");

        // Bob compensates
        uint256 creditPositionToCompensateId = size.getCreditPositionIdsByDebtPositionId(debtPositionId)[0];
        _compensate(bob, creditPositionId2, creditPositionToCompensateId, type(uint256).max);

        assertEq(
            _state().bob.debtBalance,
            bobDebtBefore,
            "Bob's total debt covered by real collateral should revert to previous state"
        );
    }

    function test_Experiments_repayFeeAPR_simple() public {
        _setPrice(1e18);
        _deposit(bob, weth, 180e18);
        _deposit(alice, usdc, 100e6);
        YieldCurve memory curve = YieldCurveHelper.pointCurve(365 days, 0.1e18);
        _lendAsLimitOrder(alice, block.timestamp + 365 days, curve);
        uint256 debtPositionId = _borrowAsMarketOrder(bob, alice, 100e6, block.timestamp + 365 days);
        uint256 repayFee = size.repayFee(debtPositionId);
        // Borrower B1 submits a borror market order for
        // Loan1
        // - Lender=L
        // - Borrower=B1
        // - IV=100
        // - DD=1Y
        // - Rate=10%/Y so
        // - FV=110
        // - InitiTime=0

        vm.warp(block.timestamp + 365 days);

        _deposit(bob, usdc, 10e6);
        _repay(bob, debtPositionId);

        uint256 repayFeeWad = ConversionLibrary.amountToWad(repayFee, usdc.decimals());
        uint256 repayFeeCollateral = Math.mulDivUp(repayFeeWad, 10 ** priceFeed.decimals(), priceFeed.getPrice());

        // If the loan completes its lifecycle, we have
        // protocolFee = 100 * (0.005 * 1) --> 0.5
        assertEq(size.getUserView(feeRecipient).collateralTokenBalanceFixed, repayFeeCollateral);
    }

    function test_Experiments_repayFeeAPR_change_fee_after_borrow() public {
        _setPrice(1e18);
        _updateConfig("repayFeeAPR", 0.05e18);
        _deposit(candy, weth, 180e18);
        _deposit(bob, weth, 180e18);
        _deposit(alice, usdc, 200e6);
        YieldCurve memory curve = YieldCurveHelper.pointCurve(365 days, 0);
        _lendAsLimitOrder(alice, block.timestamp + 365 days, curve);
        uint256 debtPositionId = _borrowAsMarketOrder(bob, alice, 100e6, block.timestamp + 365 days);

        // admin changes repayFeeAPR
        _updateConfig("repayFeeAPR", 0.1e18);

        uint256 loanId2 = _borrowAsMarketOrder(candy, alice, 100e6, block.timestamp + 365 days);

        uint256 repayFee = size.repayFee(debtPositionId);
        uint256 repayFee2 = size.repayFee(loanId2);

        vm.warp(block.timestamp + 365 days);

        _repay(bob, debtPositionId);

        uint256 repayFeeWad = ConversionLibrary.amountToWad(repayFee, usdc.decimals());
        uint256 repayFeeCollateral = Math.mulDivUp(repayFeeWad, 10 ** priceFeed.decimals(), priceFeed.getPrice());
        assertEq(size.getUserView(feeRecipient).collateralTokenBalanceFixed, repayFeeCollateral);

        _repay(candy, loanId2);

        uint256 repayFeeWad2 = ConversionLibrary.amountToWad(repayFee2, usdc.decimals());
        uint256 repayFeeCollateral2 = Math.mulDivUp(repayFeeWad2, 10 ** priceFeed.decimals(), priceFeed.getPrice());

        assertEq(size.getUserView(feeRecipient).collateralTokenBalanceFixed, repayFeeCollateral + repayFeeCollateral2);
        assertGt(_state().bob.collateralTokenBalanceFixed, _state().candy.collateralTokenBalanceFixed);
        assertEq(_state().bob.collateralTokenBalanceFixed, 180e18 - repayFeeCollateral);
        assertEq(_state().candy.collateralTokenBalanceFixed, 180e18 - repayFeeCollateral2);
    }

    function test_Experiments_repayFeeAPR_compensate() public {
        // OK so let's make an example of the approach here
        _setPrice(1e18);
        _updateConfig("collateralTokenCap", type(uint256).max);
        address[] memory users = new address[](4);
        users[0] = alice;
        users[1] = bob;
        users[2] = candy;
        users[3] = james;
        for (uint256 i = 0; i < 4; i++) {
            _deposit(users[i], weth, 500e18);
            _deposit(users[i], usdc, 500e6);
        }
        YieldCurve memory curve = YieldCurveHelper.pointCurve(365 days, 0.1e18);
        YieldCurve memory curve2 = YieldCurveHelper.pointCurve(365 days, 0);
        _lendAsLimitOrder(alice, block.timestamp + 365 days, curve);
        _lendAsLimitOrder(bob, block.timestamp + 365 days, curve2);
        _lendAsLimitOrder(candy, block.timestamp + 365 days, curve2);
        _lendAsLimitOrder(james, block.timestamp + 365 days, curve2);
        uint256 debtPositionId = _borrowAsMarketOrder(bob, alice, 100e6, block.timestamp + 365 days);
        uint256 creditPosition1 = size.getCreditPositionIdsByDebtPositionId(debtPositionId)[0];
        uint256 loanId2 = _borrowAsMarketOrder(candy, james, 200e6, block.timestamp + 365 days);
        uint256 creditId2 = size.getCreditPositionIdsByDebtPositionId(loanId2)[0];
        _borrowAsMarketOrder(james, bob, 120e6, block.timestamp + 365 days, [creditId2]);
        uint256 creditPositionId = size.getCreditPositionIdsByDebtPositionId(loanId2)[1];
        // DebtPosition1
        // DebtPosition.Borrower = B1
        // DebtPosition.IV = 100
        // DebtPosition.FullLenderRate = 10%
        // DebtPosition.startTime = 1 Jan 2023
        // DebtPosition.dueDate = 31 Dec 2023 (months)
        // DebtPosition.lastRepaymentTime=0

        // Computable
        // DebtPosition.FV() = DebtPosition.IV * DebtPosition.FullLenderRate
        // Also tracked
        // fol.credit = DebtPosition.FV() --> 110
        assertEq(size.getDebtPosition(debtPositionId).faceValue, 110e6);
        assertEq(size.getDebtPosition(debtPositionId).issuanceValue, 100e6);
        assertEq(size.getCreditPositionsByDebtPositionId(debtPositionId)[0].credit, 110e6);
        assertEq(size.repayFee(debtPositionId), 0.5e6);

        // At t=7 borrower compensates for an amount A=20
        // Let's say this amount comes from a CreditPosition CreditPosition1 the borrower owns, so something like
        // CreditPosition1
        // CreditPosition.lender = B1
        // CreditPosition1.credit = 120
        // CreditPosition1.DebtPosition().DueDate = 30 Dec 2023
        assertEq(size.getCreditPosition(creditPositionId).credit, 120e6);

        _compensate(bob, creditPosition1, creditPositionId, 20e6);

        // then the update is
        // CreditPosition1.credit -= 20 --> 100
        assertEq(size.getCreditPosition(creditPositionId).credit, 100e6);

        // Now Borrower has A=20 to compensate his debt on DebtPosition1 which results in
        // DebtPosition1.protocolFees(t=7) = 100 * 0.005  --> 0.29
        assertEq(size.getDebtPosition(debtPositionId).issuanceValue, 100e6 - uint256(20e6 * 1e18) / 1.1e18, 81.818182e6);
        assertEq(
            size.repayFee(debtPositionId), ((100e6 - uint256(20e6 * 1e18) / 1.1e18) * 0.005e18 / 1e18) + 1, 0.409091e6
        );

        // At this point, we need to take 0.29 USDC in fees and we have 2 ways to do it

        // 2) Taking from collateral
        // In this case, we do the same as the above with
        // NetA = A

        // and no CreditPosition_For_Repayment is emitted
        // and to take the fees instead, we do
        // collateral[borrower] -= DebtPosition1.protocolFees(t=7) / Oracle.CurrentPrice
        assertEq(_state().bob.collateralTokenBalanceFixed, 500e18 - (0.5e6 - (0.409091e6 - 1)) * 1e12);
    }

    function testFork_Experiments_transferBorrowAToken_reverts_if_low_liquidity() public {
        IAToken aToken = IAToken(variablePool.getReserveData(address(usdc)).aTokenAddress);

        _setPrice(2468e18);
        _deposit(alice, usdc, 2_500e6);
        assertEq(usdc.balanceOf(address(variablePool)), 2_500e6);
        _lendAsLimitOrder(
            alice, block.timestamp + 365 days, [int256(0.05e18), int256(0.07e18)], [uint256(30 days), uint256(180 days)]
        );

        vm.warp(block.timestamp + 30 days);

        _supplyVariable(candy, weth, 2e18);
        _borrowVariable(candy, usdc, 2_000e6);

        assertEq(usdc.balanceOf(address(variablePool)), 500e6);
        assertEq(usdc.balanceOf(candy), 2_000e6);
        assertEq(size.getUserView(alice).borrowATokenBalance, 2_500e6);
        assertEq(aToken.balanceOf(address(size.getUserView(alice).user.vault)), 2_500e6);
        assertEq(aToken.scaledBalanceOf(address(size.getUserView(alice).user.vault)), 2_500e6);

        _deposit(bob, weth, 1e18);
        vm.prank(bob);
        vm.expectRevert(abi.encodeWithSelector(Errors.NOT_ENOUGH_BORROW_ATOKEN_LIQUIDITY.selector, 500e6, 2500e6));
        size.borrowAsMarketOrder(
            BorrowAsMarketOrderParams({
                lender: alice,
                amount: 1_000e6,
                dueDate: block.timestamp + 60 days,
                deadline: block.timestamp,
                maxAPR: type(uint256).max,
                exactAmountIn: false,
                receivableCreditPositionIds: new uint256[](0)
            })
        );
    }
}<|MERGE_RESOLUTION|>--- conflicted
+++ resolved
@@ -235,11 +235,7 @@
         assertEq(aliceCollateralBefore, 50e18, "Alice should have no locked ETH initially");
 
         // add funds to the VP
-<<<<<<< HEAD
         _depositVariable(liquidator, usdc, 1_000e6);
-=======
-        _supplyVariable(liquidator, address(usdc), 1_000e6);
->>>>>>> 3a898f8d
 
         // Move to variable pool
         _liquidate(liquidator, 0);
@@ -597,7 +593,7 @@
 
         vm.warp(block.timestamp + 30 days);
 
-        _supplyVariable(candy, weth, 2e18);
+        _depositVariable(candy, weth, 2e18);
         _borrowVariable(candy, usdc, 2_000e6);
 
         assertEq(usdc.balanceOf(address(variablePool)), 500e6);
