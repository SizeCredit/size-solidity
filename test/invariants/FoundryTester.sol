--- conflicted
+++ resolved
@@ -33,17 +33,10 @@
     }
 
     function invariant() public {
-<<<<<<< HEAD
-        assertTrue(handler.invariant_LOAN(), LOAN);
-        assertTrue(handler.invariant_UNDERWATER(), UNDERWATER);
-        assertTrue(handler.invariant_TOKENS(), TOKENS);
-        assertTrue(handler.invariant_SOLVENCY(), SOLVENCY);
-        assertTrue(handler.invariant_FEES(), FEES);
-=======
         assertTrue(handler.property_LOAN(), LOAN);
         assertTrue(handler.property_UNDERWATER(), UNDERWATER);
         assertTrue(handler.property_TOKENS(), TOKENS);
         assertTrue(handler.property_SOLVENCY(), SOLVENCY);
->>>>>>> 377f3221
+        assertTrue(handler.property_FEES(), FEES);
     }
 }