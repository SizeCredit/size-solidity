--- conflicted
+++ resolved
@@ -40,8 +40,7 @@
         return true;
     }
 
-<<<<<<< HEAD
-    function invariant_UNDERWATER() public returns (bool) {
+    function property_UNDERWATER() public returns (bool) {
         address[3] memory users = [USER1, USER2, USER3];
         for (uint256 i = 0; i < users.length; i++) {
             if (!_before.isUserUnderwater[i] && _after.isUserUnderwater[i]) {
@@ -52,11 +51,6 @@
         if (_before.isSenderUnderwater && _after.debtPositionsCount > _before.debtPositionsCount) {
             t(false, UNDERWATER_02);
         }
-=======
-    function property_UNDERWATER() public returns (bool) {
-        t(!(!_before.isSenderLiquidatable && _after.isSenderLiquidatable), UNDERWATER_01);
-        t(!(_before.isSenderLiquidatable && _after.debtPositionsCount > _before.debtPositionsCount), UNDERWATER_02);
->>>>>>> 377f3221
 
         return true;
     }
@@ -123,7 +117,7 @@
         return true;
     }
 
-    function invariant_FEES() public returns (bool) {
+    function property_FEES() public returns (bool) {
         (, address feeRecipient) = size.getCryticVariables();
 
         if (_after.creditPositionsCount > _before.creditPositionsCount) {
