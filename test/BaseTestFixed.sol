// SPDX-License-Identifier: UNLICENSED
pragma solidity 0.8.20;

import {Test} from "forge-std/Test.sol";

import {IERC20Metadata} from "@openzeppelin/contracts/token/ERC20/extensions/IERC20Metadata.sol";

import {Size} from "@src/Size.sol";
import {YieldCurve} from "@src/libraries/fixed/YieldCurveLibrary.sol";

import {YieldCurveHelper} from "@test/helpers/libraries/YieldCurveHelper.sol";

import {BorrowAsLimitOrderParams} from "@src/libraries/fixed/actions/BorrowAsLimitOrder.sol";
import {BorrowAsMarketOrderParams} from "@src/libraries/fixed/actions/BorrowAsMarketOrder.sol";

import {BorrowerExitParams} from "@src/libraries/fixed/actions/BorrowerExit.sol";
import {ClaimParams} from "@src/libraries/fixed/actions/Claim.sol";
import {DepositParams} from "@src/libraries/fixed/actions/Deposit.sol";
import {LendAsLimitOrderParams} from "@src/libraries/fixed/actions/LendAsLimitOrder.sol";
import {LendAsMarketOrderParams} from "@src/libraries/fixed/actions/LendAsMarketOrder.sol";
import {LiquidateFixedLoanParams} from "@src/libraries/fixed/actions/LiquidateFixedLoan.sol";

import {CompensateParams} from "@src/libraries/fixed/actions/Compensate.sol";
import {LiquidateFixedLoanWithReplacementParams} from
    "@src/libraries/fixed/actions/LiquidateFixedLoanWithReplacement.sol";
import {RepayParams} from "@src/libraries/fixed/actions/Repay.sol";
import {SelfLiquidateFixedLoanParams} from "@src/libraries/fixed/actions/SelfLiquidateFixedLoan.sol";
import {WithdrawParams} from "@src/libraries/fixed/actions/Withdraw.sol";

import {BaseTestGeneral} from "@test/BaseTestGeneral.sol";

abstract contract BaseTestFixed is Test, BaseTestGeneral {
    function _deposit(address user, IERC20Metadata token, uint256 amount) internal {
        _deposit(user, address(token), amount);
    }

    function _deposit(address user, address token, uint256 amount) internal {
        return _deposit(user, token, amount, user);
    }

    function _deposit(address user, address token, uint256 amount, address to) internal {
        _mint(token, user, amount);
        _approve(user, token, address(size), amount);
        vm.prank(user);
        size.deposit(DepositParams({token: token, amount: amount, to: to}));
    }

    function _withdraw(address user, IERC20Metadata token, uint256 amount) internal {
        _withdraw(user, address(token), amount);
    }

    function _withdraw(address user, address token, uint256 amount) internal {
        return _withdraw(user, token, amount, user);
    }

    function _withdraw(address user, address token, uint256 amount, address to) internal {
        vm.prank(user);
        size.withdraw(WithdrawParams({token: token, amount: amount, to: to}));
    }

    function _lendAsLimitOrder(
        address lender,
        uint256 maxDueDate,
        uint256[2] memory ratesArray,
        uint256[2] memory timeBucketsArray
    ) internal {
        uint256[] memory rates = new uint256[](2);
        uint256[] memory timeBuckets = new uint256[](2);
        int256[] memory marketRateMultipliers = new int256[](2);
        rates[0] = ratesArray[0];
        rates[1] = ratesArray[1];
        timeBuckets[0] = timeBucketsArray[0];
        timeBuckets[1] = timeBucketsArray[1];
        YieldCurve memory curveRelativeTime =
            YieldCurve({timeBuckets: timeBuckets, marketRateMultipliers: marketRateMultipliers, rates: rates});
        return _lendAsLimitOrder(lender, maxDueDate, curveRelativeTime);
    }

    function _lendAsLimitOrder(address lender, uint256 maxDueDate, uint256 rate, uint256 timeBucketsLength) internal {
        YieldCurve memory curveRelativeTime = YieldCurveHelper.getFlatRate(timeBucketsLength, rate);
        return _lendAsLimitOrder(lender, maxDueDate, curveRelativeTime);
    }

    function _lendAsLimitOrder(address lender, uint256 maxDueDate, YieldCurve memory curveRelativeTime) internal {
        vm.prank(lender);
        size.lendAsLimitOrder(LendAsLimitOrderParams({maxDueDate: maxDueDate, curveRelativeTime: curveRelativeTime}));
    }

    function _borrowAsMarketOrder(address borrower, address lender, uint256 amount, uint256 dueDate)
        internal
        returns (uint256)
    {
        return _borrowAsMarketOrder(borrower, lender, amount, dueDate, false);
    }

    function _borrowAsMarketOrder(address borrower, address lender, uint256 amount, uint256 dueDate, bool exactAmountIn)
        internal
        returns (uint256)
    {
        uint256[] memory virtualCollateralFixedLoanIds;
        return _borrowAsMarketOrder(borrower, lender, amount, dueDate, exactAmountIn, virtualCollateralFixedLoanIds);
    }

    function _borrowAsMarketOrder(
        address borrower,
        address lender,
        uint256 amount,
        uint256 dueDate,
        uint256[1] memory ids
    ) internal returns (uint256) {
        uint256[] memory virtualCollateralFixedLoanIds = new uint256[](1);
        virtualCollateralFixedLoanIds[0] = ids[0];
        return _borrowAsMarketOrder(borrower, lender, amount, dueDate, false, virtualCollateralFixedLoanIds);
    }

    function _borrowAsMarketOrder(
        address borrower,
        address lender,
        uint256 amount,
        uint256 dueDate,
        uint256[] memory virtualCollateralFixedLoanIds
    ) internal returns (uint256) {
        return _borrowAsMarketOrder(borrower, lender, amount, dueDate, false, virtualCollateralFixedLoanIds);
    }

    function _borrowAsMarketOrder(
        address borrower,
        address lender,
        uint256 amount,
        uint256 dueDate,
        bool exactAmountIn,
        uint256[1] memory ids
    ) internal returns (uint256) {
        uint256[] memory virtualCollateralFixedLoanIds = new uint256[](1);
        virtualCollateralFixedLoanIds[0] = ids[0];
        return _borrowAsMarketOrder(borrower, lender, amount, dueDate, exactAmountIn, virtualCollateralFixedLoanIds);
    }

    function _borrowAsMarketOrder(
        address borrower,
        address lender,
        uint256 amount,
        uint256 dueDate,
        bool exactAmountIn,
        uint256[] memory virtualCollateralFixedLoanIds
    ) internal returns (uint256) {
        vm.prank(borrower);
        size.borrowAsMarketOrder(
            BorrowAsMarketOrderParams({
                lender: lender,
                amount: amount,
                dueDate: dueDate,
                exactAmountIn: exactAmountIn,
                virtualCollateralFixedLoanIds: virtualCollateralFixedLoanIds
            })
        );
        return size.activeFixedLoans() > 0 ? size.activeFixedLoans() - 1 : type(uint256).max;
    }

<<<<<<< HEAD
    function _borrowAsLimitOrder(
        address borrower,
        uint256[] memory timeBuckets,
        uint256[] memory rates,
        int256[] memory marketRateMultipliers
    ) internal {
        YieldCurve memory curveRelativeTime =
            YieldCurve({timeBuckets: timeBuckets, marketRateMultipliers: marketRateMultipliers, rates: rates});
=======
    function _borrowAsLimitOrder(address borrower, YieldCurve memory curveRelativeTime) internal {
>>>>>>> e29a2618
        vm.prank(borrower);
        size.borrowAsLimitOrder(BorrowAsLimitOrderParams({riskCR: 0, curveRelativeTime: curveRelativeTime}));
    }

    function _borrowAsLimitOrder(address borrower, uint256 rate, uint256 timeBucketsLength) internal {
        YieldCurve memory curveRelativeTime = YieldCurveHelper.getFlatRate(timeBucketsLength, rate);
        return _borrowAsLimitOrder(borrower, 0, curveRelativeTime);
    }

    function _borrowAsLimitOrder(address borrower, uint256 riskCR, YieldCurve memory curveRelativeTime) internal {
        vm.prank(borrower);
        size.borrowAsLimitOrder(BorrowAsLimitOrderParams({riskCR: riskCR, curveRelativeTime: curveRelativeTime}));
    }

    function _lendAsMarketOrder(address lender, address borrower, uint256 amount, uint256 dueDate)
        internal
        returns (uint256)
    {
        return _lendAsMarketOrder(lender, borrower, amount, dueDate, false);
    }

    function _lendAsMarketOrder(address lender, address borrower, uint256 amount, uint256 dueDate, bool exactAmountIn)
        internal
        returns (uint256)
    {
        vm.prank(lender);
        size.lendAsMarketOrder(
            LendAsMarketOrderParams({borrower: borrower, amount: amount, dueDate: dueDate, exactAmountIn: exactAmountIn})
        );
        return size.activeFixedLoans() > 0 ? size.activeFixedLoans() - 1 : type(uint256).max;
    }

    function _borrowerExit(address user, uint256 loanId, address borrowerToExitTo) internal {
        vm.prank(user);
        size.borrowerExit(BorrowerExitParams({loanId: loanId, borrowerToExitTo: borrowerToExitTo}));
    }

    function _repay(address user, uint256 loanId) internal {
        return _repay(user, loanId, type(uint256).max);
    }

    function _repay(address user, uint256 loanId, uint256 amount) internal {
        vm.prank(user);
        size.repay(RepayParams({loanId: loanId, amount: amount}));
    }

    function _claim(address user, uint256 loanId) internal {
        vm.prank(user);
        size.claim(ClaimParams({loanId: loanId}));
    }

    function _liquidateFixedLoan(address user, uint256 loanId) internal returns (uint256) {
        return _liquidateFixedLoan(user, loanId, 1e18);
    }

    function _liquidateFixedLoan(address user, uint256 loanId, uint256 minimumCollateralRatio)
        internal
        returns (uint256)
    {
        vm.prank(user);
        return size.liquidateFixedLoan(
            LiquidateFixedLoanParams({loanId: loanId, minimumCollateralRatio: minimumCollateralRatio})
        );
    }

    function _selfLiquidateFixedLoan(address user, uint256 loanId) internal {
        vm.prank(user);
        return size.selfLiquidateFixedLoan(SelfLiquidateFixedLoanParams({loanId: loanId}));
    }

    function _liquidateFixedLoanWithReplacement(address user, uint256 loanId, address borrower)
        internal
        returns (uint256, uint256)
    {
        return _liquidateFixedLoanWithReplacement(user, loanId, borrower, 1e18);
    }

    function _liquidateFixedLoanWithReplacement(
        address user,
        uint256 loanId,
        address borrower,
        uint256 minimumCollateralRatio
    ) internal returns (uint256, uint256) {
        vm.prank(user);
        return size.liquidateFixedLoanWithReplacement(
            LiquidateFixedLoanWithReplacementParams({
                loanId: loanId,
                borrower: borrower,
                minimumCollateralRatio: minimumCollateralRatio
            })
        );
    }

    function _compensate(address user, uint256 loanToRepayId, uint256 loanToCompensateId) internal {
        return _compensate(user, loanToRepayId, loanToCompensateId, type(uint256).max);
    }

    function _compensate(address user, uint256 loanToRepayId, uint256 loanToCompensateId, uint256 amount) internal {
        vm.prank(user);
        size.compensate(
            CompensateParams({loanToRepayId: loanToRepayId, loanToCompensateId: loanToCompensateId, amount: amount})
        );
    }
}<|MERGE_RESOLUTION|>--- conflicted
+++ resolved
@@ -157,18 +157,7 @@
         return size.activeFixedLoans() > 0 ? size.activeFixedLoans() - 1 : type(uint256).max;
     }
 
-<<<<<<< HEAD
-    function _borrowAsLimitOrder(
-        address borrower,
-        uint256[] memory timeBuckets,
-        uint256[] memory rates,
-        int256[] memory marketRateMultipliers
-    ) internal {
-        YieldCurve memory curveRelativeTime =
-            YieldCurve({timeBuckets: timeBuckets, marketRateMultipliers: marketRateMultipliers, rates: rates});
-=======
     function _borrowAsLimitOrder(address borrower, YieldCurve memory curveRelativeTime) internal {
->>>>>>> e29a2618
         vm.prank(borrower);
         size.borrowAsLimitOrder(BorrowAsLimitOrderParams({riskCR: 0, curveRelativeTime: curveRelativeTime}));
     }
