// SPDX-License-Identifier: UNLICENSED
pragma solidity 0.8.23;

import {BaseTest} from "@test/BaseTest.sol";
import {Vars} from "@test/BaseTestGeneral.sol";

import {IAccessControl} from "@openzeppelin/contracts/access/IAccessControl.sol";
import {RESERVED_ID} from "@src/libraries/fixed/LoanLibrary.sol";

import {IERC20Metadata} from "@openzeppelin/contracts/token/ERC20/extensions/IERC20Metadata.sol";
import {DebtPosition} from "@src/libraries/fixed/LoanLibrary.sol";
import {RepayParams} from "@src/libraries/fixed/actions/Repay.sol";

import {Errors} from "@src/libraries/Errors.sol";

import {BorrowAsLimitOrderParams} from "@src/libraries/fixed/actions/BorrowAsLimitOrder.sol";
import {LendAsLimitOrderParams} from "@src/libraries/fixed/actions/LendAsLimitOrder.sol";
import {LiquidateParams} from "@src/libraries/fixed/actions/Liquidate.sol";
import {DepositParams} from "@src/libraries/general/actions/Deposit.sol";
import {WithdrawParams} from "@src/libraries/general/actions/Withdraw.sol";

import {YieldCurveHelper} from "@test/helpers/libraries/YieldCurveHelper.sol";

contract MulticallTest is BaseTest {
    function test_Multicall_multicall_can_deposit_and_create_loanOffer() public {
        vm.startPrank(alice);
        uint256 amount = 100e6;
        address token = address(usdc);
        deal(token, alice, amount);
        IERC20Metadata(token).approve(address(size), amount);

        assertEq(size.getUserView(alice).borrowATokenBalance, 0);

        bytes[] memory data = new bytes[](2);
        data[0] = abi.encodeCall(size.deposit, (DepositParams({token: token, amount: amount, to: alice})));
        data[1] = abi.encodeCall(
            size.lendAsLimitOrder,
            LendAsLimitOrderParams({
                maxDueDate: block.timestamp + 1 days,
                curveRelativeTime: YieldCurveHelper.flatCurve()
            })
        );
        size.multicall(data);

        assertEq(size.getUserView(alice).borrowATokenBalance, amount);
    }

    function test_Multicall_multicall_can_deposit_ether_and_create_borrowOffer() public {
        vm.startPrank(alice);
        uint256 amount = 1.23 ether;
        vm.deal(alice, amount);

        assertEq(size.getUserView(alice).collateralTokenBalance, 0);

        bytes[] memory data = new bytes[](2);
        data[0] = abi.encodeCall(size.deposit, (DepositParams({token: address(weth), amount: amount, to: alice})));
        data[1] = abi.encodeCall(
            size.borrowAsLimitOrder, BorrowAsLimitOrderParams({curveRelativeTime: YieldCurveHelper.flatCurve()})
        );
        size.multicall{value: amount}(data);

        assertEq(size.getUserView(alice).collateralTokenBalance, amount);
    }

    function test_Multicall_multicall_cannot_credit_more_ether_due_to_payable() public {
        vm.startPrank(alice);
        uint256 amount = 1 wei;
        vm.deal(alice, amount);

        assertEq(size.getUserView(alice).collateralTokenBalance, 0);

        bytes[] memory data = new bytes[](2);
        data[0] = abi.encodeCall(size.deposit, (DepositParams({token: address(weth), amount: amount, to: alice})));
        data[1] = abi.encodeCall(size.deposit, (DepositParams({token: address(weth), amount: amount, to: alice})));
        size.multicall{value: amount}(data);

        assertEq(size.getUserView(alice).collateralTokenBalance, amount);
    }

    function test_Multicall_multicall_cannot_deposit_twice() public {
        vm.startPrank(alice);
        uint256 amount = 1 wei;
        vm.deal(alice, 2 * amount);

        assertEq(size.getUserView(alice).collateralTokenBalance, 0);

        bytes[] memory data = new bytes[](2);
        data[0] = abi.encodeCall(size.deposit, (DepositParams({token: address(weth), amount: amount, to: alice})));
        data[1] = abi.encodeCall(size.deposit, (DepositParams({token: address(weth), amount: amount, to: alice})));
        vm.expectRevert(abi.encodeWithSelector(Errors.INVALID_MSG_VALUE.selector, 2 * amount));
        size.multicall{value: 2 * amount}(data);
    }

    function test_Multicall_multicall_cannot_execute_unauthorized_actions() public {
        vm.startPrank(alice);
        uint256 amount = 100e6;
        address token = address(usdc);
        deal(token, alice, amount);
        IERC20Metadata(token).approve(address(size), amount);

        bytes[] memory data = new bytes[](2);
        data[0] = abi.encodeCall(size.deposit, (DepositParams({token: token, amount: amount, to: alice})));
        data[1] = abi.encodeCall(size.grantRole, (0x00, alice));
        vm.expectRevert(abi.encodeWithSelector(IAccessControl.AccessControlUnauthorizedAccount.selector, alice, 0x00));
        size.multicall(data);
    }

    function test_Multicall_liquidator_can_liquidate_and_withdraw() public {
        _setPrice(1e18);
        _setKeeperRole(liquidator);

        _deposit(alice, weth, 100e18);
        _deposit(alice, usdc, 100e6);
        _deposit(bob, weth, 150e18);

<<<<<<< HEAD
        _lendAsLimitOrder(alice, block.timestamp + 365 days, 0.03e18);
        uint256 amount = 15e6;
        uint256 debtPositionId = _borrow(bob, alice, amount, block.timestamp + 365 days);
        DebtPosition memory debtPosition = size.getDebtPosition(debtPositionId);
        uint256 faceValue = debtPosition.faceValue;
        uint256 debt = faceValue + size.feeConfig().overdueLiquidatorReward;

        _setPrice(0.31e18);
=======
        _lendAsLimitOrder(alice, block.timestamp + 365 days, 1e18);
        uint256 amount = 40e6;
        uint256 debtPositionId = _sellCreditMarket(bob, alice, RESERVED_ID, amount, block.timestamp + 365 days, false);
        DebtPosition memory debtPosition = size.getDebtPosition(debtPositionId);
        uint256 faceValue = debtPosition.faceValue;

        _setPrice(0.6e18);
>>>>>>> 75e15eca

        assertTrue(size.isDebtPositionLiquidatable(debtPositionId));

        _mint(address(usdc), liquidator, faceValue);
        _approve(liquidator, address(usdc), address(size), faceValue);

        Vars memory _before = _state();
        uint256 beforeLiquidatorUSDC = usdc.balanceOf(liquidator);
        uint256 beforeLiquidatorWETH = weth.balanceOf(liquidator);

        bytes[] memory data = new bytes[](4);
        // deposit only the necessary to cover for the loan's faceValue
        data[0] = abi.encodeCall(size.deposit, DepositParams({token: address(usdc), amount: faceValue, to: liquidator}));
        // liquidate profitably (but does not enforce CR)
        data[1] = abi.encodeCall(
            size.liquidate, LiquidateParams({debtPositionId: debtPositionId, minimumCollateralProfit: 0})
        );
        // withdraw everything
        data[2] = abi.encodeCall(
            size.withdraw, WithdrawParams({token: address(weth), amount: type(uint256).max, to: liquidator})
        );
        data[3] = abi.encodeCall(
            size.withdraw, WithdrawParams({token: address(usdc), amount: type(uint256).max, to: liquidator})
        );
        vm.prank(liquidator);
        size.multicall(data);

        Vars memory _after = _state();
        uint256 afterLiquidatorUSDC = usdc.balanceOf(liquidator);
        uint256 afterLiquidatorWETH = weth.balanceOf(liquidator);

        assertEq(_after.bob.debtBalance, _before.bob.debtBalance - faceValue, 0);
        assertEq(_after.liquidator.borrowATokenBalance, _before.liquidator.borrowATokenBalance, 0);
        assertEq(_after.liquidator.collateralTokenBalance, _before.liquidator.collateralTokenBalance, 0);
        assertGt(
            _after.feeRecipient.collateralTokenBalance,
            _before.feeRecipient.collateralTokenBalance,
            "feeRecipient has liquidation split"
        );
        assertEq(beforeLiquidatorWETH, 0);
        assertGt(afterLiquidatorWETH, beforeLiquidatorWETH);
        assertEq(beforeLiquidatorUSDC, faceValue);
        assertEq(afterLiquidatorUSDC, 0);
    }

    function test_Multicall_multicall_bypasses_cap_if_it_is_to_reduce_debt() public {
        _setPrice(1e18);
        uint256 amount = 100e6;
        uint256 cap = amount + size.getSwapFee(100e6, block.timestamp + 365 days);
        _updateConfig("borrowATokenCap", cap);
<<<<<<< HEAD
        _updateConfig("overdueLiquidatorReward", 0);
=======
>>>>>>> 75e15eca

        _deposit(alice, usdc, cap);
        _deposit(bob, weth, 200e18);

        _lendAsLimitOrder(alice, block.timestamp + 365 days, 0.1e18);
<<<<<<< HEAD
        uint256 debtPositionId = _borrow(bob, alice, amount, block.timestamp + 365 days);
=======
        uint256 debtPositionId = _sellCreditMarket(bob, alice, RESERVED_ID, amount, block.timestamp + 365 days, false);
>>>>>>> 75e15eca
        uint256 faceValue = size.getDebtPosition(debtPositionId).faceValue;

        vm.warp(block.timestamp + 365 days);

        assertEq(_state().bob.debtBalance, faceValue);

        uint256 remaining = faceValue - size.getUserView(bob).borrowATokenBalance;
        _mint(address(usdc), bob, remaining);
        _approve(bob, address(usdc), address(size), remaining);

        // attempt to deposit to repay, but it reverts due to cap
        vm.expectRevert(abi.encodeWithSelector(Errors.BORROW_ATOKEN_CAP_EXCEEDED.selector, cap, cap + remaining));
        vm.prank(bob);
        size.deposit(DepositParams({token: address(usdc), amount: remaining, to: bob}));

        assertEq(_state().bob.debtBalance, faceValue);

        // debt reduction is allowed to go over cap
        bytes[] memory data = new bytes[](2);
        data[0] = abi.encodeCall(size.deposit, DepositParams({token: address(usdc), amount: remaining, to: bob}));
        data[1] = abi.encodeCall(size.repay, RepayParams({debtPositionId: debtPositionId}));
        vm.prank(bob);
        size.multicall(data);

        assertEq(_state().bob.debtBalance, 0);
    }
}<|MERGE_RESOLUTION|>--- conflicted
+++ resolved
@@ -113,16 +113,6 @@
         _deposit(alice, usdc, 100e6);
         _deposit(bob, weth, 150e18);
 
-<<<<<<< HEAD
-        _lendAsLimitOrder(alice, block.timestamp + 365 days, 0.03e18);
-        uint256 amount = 15e6;
-        uint256 debtPositionId = _borrow(bob, alice, amount, block.timestamp + 365 days);
-        DebtPosition memory debtPosition = size.getDebtPosition(debtPositionId);
-        uint256 faceValue = debtPosition.faceValue;
-        uint256 debt = faceValue + size.feeConfig().overdueLiquidatorReward;
-
-        _setPrice(0.31e18);
-=======
         _lendAsLimitOrder(alice, block.timestamp + 365 days, 1e18);
         uint256 amount = 40e6;
         uint256 debtPositionId = _sellCreditMarket(bob, alice, RESERVED_ID, amount, block.timestamp + 365 days, false);
@@ -130,7 +120,6 @@
         uint256 faceValue = debtPosition.faceValue;
 
         _setPrice(0.6e18);
->>>>>>> 75e15eca
 
         assertTrue(size.isDebtPositionLiquidatable(debtPositionId));
 
@@ -181,20 +170,12 @@
         uint256 amount = 100e6;
         uint256 cap = amount + size.getSwapFee(100e6, block.timestamp + 365 days);
         _updateConfig("borrowATokenCap", cap);
-<<<<<<< HEAD
-        _updateConfig("overdueLiquidatorReward", 0);
-=======
->>>>>>> 75e15eca
 
         _deposit(alice, usdc, cap);
         _deposit(bob, weth, 200e18);
 
         _lendAsLimitOrder(alice, block.timestamp + 365 days, 0.1e18);
-<<<<<<< HEAD
-        uint256 debtPositionId = _borrow(bob, alice, amount, block.timestamp + 365 days);
-=======
         uint256 debtPositionId = _sellCreditMarket(bob, alice, RESERVED_ID, amount, block.timestamp + 365 days, false);
->>>>>>> 75e15eca
         uint256 faceValue = size.getDebtPosition(debtPositionId).faceValue;
 
         vm.warp(block.timestamp + 365 days);
