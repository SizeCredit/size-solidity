--- conflicted
+++ resolved
@@ -113,15 +113,9 @@
         _deposit(alice, usdc, 100e6);
         _deposit(bob, weth, 150e18);
 
-<<<<<<< HEAD
         _lendAsLimitOrder(alice, block.timestamp + 365 days, 1e18);
         uint256 amount = 40e6;
-        uint256 debtPositionId = _borrow(bob, alice, amount, block.timestamp + 365 days);
-=======
-        _lendAsLimitOrder(alice, block.timestamp + 365 days, 0.03e18);
-        uint256 amount = 15e6;
         uint256 debtPositionId = _sellCreditMarket(bob, alice, RESERVED_ID, amount, block.timestamp + 365 days, false);
->>>>>>> 71f8a9ff
         DebtPosition memory debtPosition = size.getDebtPosition(debtPositionId);
         uint256 faceValue = debtPosition.faceValue;
 
