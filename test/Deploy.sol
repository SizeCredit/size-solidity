--- conflicted
+++ resolved
@@ -70,18 +70,12 @@
         PoolMock(address(variablePool)).setLiquidityIndex(_usdc, WadRayMath.RAY);
         priceFeed = new PriceFeedMock(_owner);
         priceFeed.setPrice(2468e18);
-<<<<<<< HEAD
-        g = InitializeGeneralParams({
-            owner: _owner,
-            priceFeed: address(priceFeed),
-=======
         marketBorrowRateFeed = new MarketBorrowRateFeedMock(_owner);
         marketBorrowRateFeed.setMarketBorrowRate(0.0724e18);
         g = InitializeGeneralParams({
             owner: _owner,
             priceFeed: address(priceFeed),
             marketBorrowRateFeed: address(marketBorrowRateFeed),
->>>>>>> a68241d5
             collateralAsset: _weth,
             borrowAsset: _usdc,
             feeRecipient: _owner,
@@ -92,12 +86,6 @@
             crLiquidation: 1.3e18,
             collateralPremiumToLiquidator: 0.3e18,
             collateralPremiumToProtocol: 0.1e18,
-<<<<<<< HEAD
-            minimumCreditBorrowAsset: 5e6
-        });
-        size = new Size();
-        proxy = new ERC1967Proxy(address(size), abi.encodeCall(Size.initialize, (g, f)));
-=======
             minimumCreditBorrowAsset: 5e6,
             collateralTokenCap: 1000e18,
             borrowATokenCap: 1_000_000e6,
@@ -106,7 +94,6 @@
         v = InitializeVariableParams({collateralOverdueTransferFee: 0.1e18});
         size = new Size();
         proxy = new ERC1967Proxy(address(size), abi.encodeCall(Size.initialize, (g, f, v)));
->>>>>>> a68241d5
     }
 
     function setupChain(address _owner, address pool, address _weth, address _usdc) internal {
