--- conflicted
+++ resolved
@@ -279,7 +279,6 @@
         size = size2;
         _buyCreditLimit(alice, block.timestamp + 365 days, YieldCurveHelper.pointCurve(365 days, 0.04e18));
 
-<<<<<<< HEAD
         uint256 collectionId = _createCollection(james);
         _addMarketToCollection(james, collectionId, size1);
         _addMarketToCollection(james, collectionId, size2);
@@ -289,10 +288,7 @@
         uint256[] memory collectionIds = new uint256[](1);
         collectionIds[0] = collectionId;
 
-        _setVaultAdapter(vault2, Adapter.ERC4626);
-=======
         _setVaultAdapter(vault2, "ERC4626Adapter");
->>>>>>> 9be8e774
 
         uint256 depositAmount = 100e6;
 
