// SPDX-License-Identifier: UNLICENSED
pragma solidity 0.8.24;

import {ConversionLibrary} from "@src/libraries/ConversionLibrary.sol";
import {BaseTest} from "@test/BaseTest.sol";
import {Vars} from "@test/BaseTestGeneral.sol";

import {Math} from "@src/libraries/Math.sol";
import {PERCENT} from "@src/libraries/Math.sol";
import {FixedLoan, FixedLoanLibrary, FixedLoanStatus} from "@src/libraries/fixed/FixedLoanLibrary.sol";

contract LiquidateFixedLoanTest is BaseTest {
    using FixedLoanLibrary for FixedLoan;

    function test_LiquidateFixedLoan_liquidateFixedLoan_seizes_borrower_collateral() public {
        _setPrice(1e18);
        _updateConfig("repayFeeAPR", 0);

        _deposit(alice, weth, 100e18);
        _deposit(alice, usdc, 100e6);
        _deposit(bob, weth, 100e18);
        _deposit(bob, usdc, 100e6);
        _deposit(liquidator, weth, 100e18);
        _deposit(liquidator, usdc, 100e6);

        assertEq(size.collateralRatio(bob), type(uint256).max);

        _lendAsLimitOrder(alice, 12, 0.03e18, 12);
        uint256 amount = 15e6;
        uint256 loanId = _borrowAsMarketOrder(bob, alice, amount, 12);
        uint256 debt = Math.mulDivUp(amount, (PERCENT + 0.03e18), PERCENT);
        uint256 debtWad = ConversionLibrary.amountToWad(debt, usdc.decimals());
        uint256 debtOpening = Math.mulDivUp(debtWad, size.fixedConfig().crOpening, PERCENT);
        uint256 lock = Math.mulDivUp(debtOpening, 10 ** priceFeed.decimals(), priceFeed.getPrice());
        // nothing is locked anymore on v2
        lock = 0;
        uint256 assigned = 100e18 - lock;

        assertEq(size.getFOLAssignedCollateral(loanId), assigned);
        assertEq(size.getDebt(loanId), debt);
        assertEq(size.collateralRatio(bob), Math.mulDivDown(assigned, PERCENT, (debtWad * 1)));
        assertTrue(!size.isUserLiquidatable(bob));
        assertTrue(!size.isLoanLiquidatable(loanId));

        _setPrice(0.2e18);

        assertEq(size.getFOLAssignedCollateral(loanId), assigned);
        assertEq(size.getDebt(loanId), debt);
        assertEq(size.collateralRatio(bob), Math.mulDivDown(assigned, PERCENT, (debtWad * 5)));
        assertTrue(size.isUserLiquidatable(bob));
        assertTrue(size.isLoanLiquidatable(loanId));

        Vars memory _before = _state();

        uint256 liquidatorProfit = _liquidateFixedLoan(liquidator, loanId);

        uint256 collateralRemainder = assigned - (debtWad * 5);

        Vars memory _after = _state();

        assertEq(_after.liquidator.borrowAmount, _before.liquidator.borrowAmount - debt);
        assertEq(_after.size.borrowAmount, _before.size.borrowAmount + debt);
        assertEq(_after.variablePool.borrowAmount, _before.variablePool.borrowAmount);
        assertEq(
            _after.feeRecipient.collateralAmount,
            _before.feeRecipient.collateralAmount
                + Math.mulDivDown(collateralRemainder, size.fixedConfig().collateralSplitProtocolPercent, PERCENT)
        );
        uint256 collateralPremiumToBorrower = PERCENT - size.fixedConfig().collateralSplitProtocolPercent
            - size.fixedConfig().collateralSplitLiquidatorPercent;
        assertEq(
            _after.bob.collateralAmount,
            _before.bob.collateralAmount - (debtWad * 5)
                - Math.mulDivDown(
                    collateralRemainder,
                    (
                        size.fixedConfig().collateralSplitProtocolPercent
                            + size.fixedConfig().collateralSplitLiquidatorPercent
                    ),
                    PERCENT
                ),
            _before.bob.collateralAmount - (debtWad * 5) - collateralRemainder
                + Math.mulDivDown(collateralRemainder, collateralPremiumToBorrower, PERCENT)
        );
        uint256 liquidatorProfitAmount = (debtWad * 5)
            + Math.mulDivDown(collateralRemainder, size.fixedConfig().collateralSplitLiquidatorPercent, PERCENT);
        assertEq(_after.liquidator.collateralAmount, _before.liquidator.collateralAmount + liquidatorProfitAmount);
        assertEq(liquidatorProfit, liquidatorProfitAmount);
    }

    function test_LiquidateFixedLoan_liquidateFixedLoan_repays_loan() public {
        _setPrice(1e18);

        _deposit(alice, weth, 100e18);
        _deposit(alice, usdc, 100e6);
        _deposit(bob, weth, 100e18);
        _deposit(bob, usdc, 100e6);
        _deposit(liquidator, weth, 100e18);
        _deposit(liquidator, usdc, 100e6);

        _lendAsLimitOrder(alice, 12, 0.03e18, 12);
        uint256 loanId = _borrowAsMarketOrder(bob, alice, 15e6, 12);

        _setPrice(0.2e18);

        assertTrue(size.isLoanLiquidatable(loanId));
        assertEq(size.getFixedLoanStatus(loanId), FixedLoanStatus.ACTIVE);

        _liquidateFixedLoan(liquidator, loanId);

        assertEq(size.getFixedLoanStatus(loanId), FixedLoanStatus.REPAID);
    }

    function test_LiquidateFixedLoan_liquidateFixedLoan_reduces_borrower_debt() public {
        _setPrice(1e18);

        _deposit(alice, weth, 100e18);
        _deposit(alice, usdc, 100e6);
        _deposit(bob, weth, 100e18);
        _deposit(bob, usdc, 100e6);
        _deposit(liquidator, weth, 100e18);
        _deposit(liquidator, usdc, 100e6);

        _lendAsLimitOrder(alice, 12, 0.03e18, 12);
        uint256 amount = 15e6;
        uint256 loanId = _borrowAsMarketOrder(bob, alice, amount, 12);
        uint256 debt = Math.mulDivUp(amount, (PERCENT + 0.03e18), PERCENT);

        uint256 repayFee = size.maximumRepayFee(loanId);

        _setPrice(0.2e18);

        assertTrue(size.isLoanLiquidatable(loanId));

        Vars memory _before = _state();

        _liquidateFixedLoan(liquidator, loanId);

        Vars memory _after = _state();

        assertEq(_after.bob.debtAmount, _before.bob.debtAmount - debt - repayFee, 0);
    }

    function test_LiquidateFixedLoan_liquidateFixedLoan_can_be_called_unprofitably() public {
        _setPrice(1e18);

        _deposit(alice, weth, 100e18);
        _deposit(alice, usdc, 100e6);
        _deposit(bob, weth, 100e18);
        _deposit(bob, usdc, 100e6);
        _deposit(liquidator, usdc, 1000e6);

        _lendAsLimitOrder(alice, 12, 0.03e18, 12);
        uint256 amount = 15e6;
        uint256 loanId = _borrowAsMarketOrder(bob, alice, amount, 12);

        _setPrice(0.1e18);

        uint256 repayFee = size.maximumRepayFee(loanId);
        uint256 repayFeeWad = ConversionLibrary.amountToWad(repayFee, usdc.decimals());
        uint256 repayFeeCollateral = Math.mulDivUp(repayFeeWad, 10 ** priceFeed.decimals(), priceFeed.getPrice());

        assertTrue(size.isLoanLiquidatable(loanId));
        uint256 assignedCollateral = size.getFOLAssignedCollateral(loanId);
        uint256 faceValueWad = ConversionLibrary.amountToWad(size.faceValue(loanId), usdc.decimals());
        uint256 faceValueCollateral = Math.mulDivDown(faceValueWad, 10 ** priceFeed.decimals(), priceFeed.getPrice());

        Vars memory _before = _state();

        uint256 liquidatorProfit = _liquidateFixedLoan(liquidator, loanId, 0);

        Vars memory _after = _state();

<<<<<<< HEAD
        assertLt(liquidatorProfit, debtCollateral);
        assertGe(liquidatorProfit, assignedCollateral);
        assertEq(_before.feeRecipient.borrowAmount, _after.feeRecipient.borrowAmount, 0);
        assertEq(_before.feeRecipient.collateralAmount, _after.feeRecipient.collateralAmount, 0);
=======
        assertLt(liquidatorProfit, faceValueCollateral);
        assertLt(liquidatorProfit, assignedCollateral);
        assertEq(_after.feeRecipient.borrowAmount, _before.feeRecipient.borrowAmount, 0);
        assertEq(_after.feeRecipient.collateralAmount, _before.feeRecipient.collateralAmount + repayFeeCollateral);
>>>>>>> 6710cf54
        assertEq(size.getFOLAssignedCollateral(loanId), 0);
        assertEq(size.getUserView(bob).collateralAmount, 0);
    }

    function test_LiquidateFixedLoan_liquidateFixedLoan_move_to_VP_if_overdue_and_high_CR_borrows_from_VP() public {
        _setPrice(1e18);
        _deposit(alice, address(usdc), 100e6);
        _deposit(bob, address(weth), 160e18);
        _deposit(candy, address(usdc), 100e6);
        _depositVariable(alice, address(usdc), 100e6);
        _lendAsLimitOrder(alice, 12, 1e18, 12);
        _lendAsLimitOrder(candy, 12, 1e18, 12);
        uint256 loanId = _borrowAsMarketOrder(bob, alice, 50e6, 12);

        vm.warp(block.timestamp + 12);

        Vars memory _before = _state();
        uint256 loansBefore = size.activeFixedLoans();
        FixedLoan memory loanBefore = size.getFixedLoan(loanId);
        assertGt(size.getDebt(loanId), 0);
        uint256 variablePoolWETHBefore = weth.balanceOf(address(size.generalConfig().variablePool));

        uint256 assignedCollateralAfterFee = Math.mulDivDown(
<<<<<<< HEAD
            _before.bob.collateralAmount, loanBefore.faceValue, (_before.bob.debtAmount - size.maximumRepayFee(loanId))
        );

        uint256 repayFee = size.repayFee(loanId, loanBefore.faceValue);
=======
            _before.bob.collateralAmount,
            loanBefore.faceValue(),
            (_before.bob.debtAmount - size.maximumRepayFee(loanId))
        );

        uint256 repayFee = size.partialRepayFee(loanId, loanBefore.faceValue());
>>>>>>> 6710cf54
        uint256 repayFeeWad = ConversionLibrary.amountToWad(repayFee, usdc.decimals());
        uint256 repayFeeCollateral = Math.mulDivUp(repayFeeWad, 10 ** priceFeed.decimals(), priceFeed.getPrice());

        _liquidateFixedLoan(liquidator, loanId);

        Vars memory _after = _state();
        uint256 loansAfter = size.activeFixedLoans();
        uint256 variablePoolWETHAfter = weth.balanceOf(address(size.generalConfig().variablePool));

        assertEq(_after.alice, _before.alice);
        assertEq(loansBefore, loansAfter);
        assertEq(_after.bob.collateralAmount, _before.bob.collateralAmount - assignedCollateralAfterFee);
        assertGt(size.variableConfig().collateralOverdueTransferFee, 0);
        assertEq(_after.feeRecipient.collateralAmount, _before.feeRecipient.collateralAmount + repayFeeCollateral);
        assertEq(
            variablePoolWETHAfter,
            variablePoolWETHBefore + assignedCollateralAfterFee - size.variableConfig().collateralOverdueTransferFee
                - repayFeeCollateral
        );
<<<<<<< HEAD
        assertGt(loanBefore.debt, 0);
        assertEq(loanAfter.debt, 0);
=======
        assertEq(size.getDebt(loanId), 0);
>>>>>>> 6710cf54
        assertLt(_after.bob.debtAmount, _before.bob.debtAmount);
        assertEq(_after.bob.debtAmount, 0);
    }

    function test_LiquidateFixedLoan_liquidateFixedLoan_move_to_VP_should_claim_later_with_interest() public {
        _setPrice(1e18);
        _deposit(alice, address(usdc), 100e6);
        _deposit(bob, address(weth), 160e18);
        _lendAsLimitOrder(alice, 12, 1e18, 12);
        uint256 loanId = _borrowAsMarketOrder(bob, alice, 50e6, 12);

        vm.warp(block.timestamp + 12);

        FixedLoan memory loan = size.getFixedLoan(loanId);

        _liquidateFixedLoan(liquidator, loanId);

        _deposit(liquidator, address(usdc), 1_000e6);

        Vars memory _before = _state();

        _setLiquidityIndex(1.1e27);

        Vars memory _interest = _state();

        _claim(alice, loanId);

        Vars memory _after = _state();

        assertEq(_interest.alice.borrowAmount, _before.alice.borrowAmount * 1.1e27 / 1e27);
        assertEq(_after.alice.borrowAmount, _interest.alice.borrowAmount + loan.faceValue() * 1.1e27 / 1e27);
    }

    function test_LiquidateFixedLoan_liquidateFixedLoan_move_to_VP_fails_if_VP_does_not_have_enough_liquidity()
        internal
    {}

    function test_LiquidateFixedLoan_liquidateFixedLoan_charge_repayFee() internal {}
<<<<<<< HEAD
=======

    function test_LiquidateFixedLoan_liquidateFixedLoan_with_CR_100_can_be_unprofitable_due_to_repayFee() internal {}

    function testFuzz_LiquidateFixedLoan_liquidateFixedLoan_charge_repayFee() internal {}
>>>>>>> 6710cf54
}<|MERGE_RESOLUTION|>--- conflicted
+++ resolved
@@ -171,17 +171,10 @@
 
         Vars memory _after = _state();
 
-<<<<<<< HEAD
-        assertLt(liquidatorProfit, debtCollateral);
-        assertGe(liquidatorProfit, assignedCollateral);
-        assertEq(_before.feeRecipient.borrowAmount, _after.feeRecipient.borrowAmount, 0);
-        assertEq(_before.feeRecipient.collateralAmount, _after.feeRecipient.collateralAmount, 0);
-=======
         assertLt(liquidatorProfit, faceValueCollateral);
         assertLt(liquidatorProfit, assignedCollateral);
         assertEq(_after.feeRecipient.borrowAmount, _before.feeRecipient.borrowAmount, 0);
         assertEq(_after.feeRecipient.collateralAmount, _before.feeRecipient.collateralAmount + repayFeeCollateral);
->>>>>>> 6710cf54
         assertEq(size.getFOLAssignedCollateral(loanId), 0);
         assertEq(size.getUserView(bob).collateralAmount, 0);
     }
@@ -205,19 +198,12 @@
         uint256 variablePoolWETHBefore = weth.balanceOf(address(size.generalConfig().variablePool));
 
         uint256 assignedCollateralAfterFee = Math.mulDivDown(
-<<<<<<< HEAD
-            _before.bob.collateralAmount, loanBefore.faceValue, (_before.bob.debtAmount - size.maximumRepayFee(loanId))
-        );
-
-        uint256 repayFee = size.repayFee(loanId, loanBefore.faceValue);
-=======
             _before.bob.collateralAmount,
             loanBefore.faceValue(),
             (_before.bob.debtAmount - size.maximumRepayFee(loanId))
         );
 
         uint256 repayFee = size.partialRepayFee(loanId, loanBefore.faceValue());
->>>>>>> 6710cf54
         uint256 repayFeeWad = ConversionLibrary.amountToWad(repayFee, usdc.decimals());
         uint256 repayFeeCollateral = Math.mulDivUp(repayFeeWad, 10 ** priceFeed.decimals(), priceFeed.getPrice());
 
@@ -237,12 +223,7 @@
             variablePoolWETHBefore + assignedCollateralAfterFee - size.variableConfig().collateralOverdueTransferFee
                 - repayFeeCollateral
         );
-<<<<<<< HEAD
-        assertGt(loanBefore.debt, 0);
-        assertEq(loanAfter.debt, 0);
-=======
         assertEq(size.getDebt(loanId), 0);
->>>>>>> 6710cf54
         assertLt(_after.bob.debtAmount, _before.bob.debtAmount);
         assertEq(_after.bob.debtAmount, 0);
     }
@@ -281,11 +262,8 @@
     {}
 
     function test_LiquidateFixedLoan_liquidateFixedLoan_charge_repayFee() internal {}
-<<<<<<< HEAD
-=======
 
     function test_LiquidateFixedLoan_liquidateFixedLoan_with_CR_100_can_be_unprofitable_due_to_repayFee() internal {}
 
     function testFuzz_LiquidateFixedLoan_liquidateFixedLoan_charge_repayFee() internal {}
->>>>>>> 6710cf54
 }