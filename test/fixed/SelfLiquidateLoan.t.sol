// SPDX-License-Identifier: UNLICENSED
pragma solidity 0.8.24;

<<<<<<< HEAD
import {ConversionLibrary} from "@src/libraries/ConversionLibrary.sol";
import {Math} from "@src/libraries/Math.sol";
=======
import {FixedLoan, FixedLoanLibrary} from "@src/libraries/fixed/FixedLoanLibrary.sol";
>>>>>>> 6710cf54
import {BaseTest} from "@test/BaseTest.sol";
import {Vars} from "@test/BaseTestGeneral.sol";

contract SelfLiquidateFixedLoanTest is BaseTest {
    using FixedLoanLibrary for FixedLoan;

    function test_SelfLiquidateFixedLoan_selfliquidateFixedLoan_rapays_with_collateral() public {
        _setPrice(1e18);
        _updateConfig("repayFeeAPR", 0);
        _deposit(alice, usdc, 100e6);
        _deposit(bob, weth, 150e18);
        _deposit(liquidator, usdc, 10_000e6);

        assertEq(size.collateralRatio(bob), type(uint256).max);

        _lendAsLimitOrder(alice, 12, 0, 12);
        uint256 loanId = _borrowAsMarketOrder(bob, alice, 100e6, 12);

        assertEq(size.getFOLAssignedCollateral(loanId), 150e18);
        assertEq(size.getDebt(loanId), 100e6);
        assertEq(size.collateralRatio(bob), 1.5e18);
        assertTrue(!size.isUserLiquidatable(bob));
        assertTrue(!size.isLoanLiquidatable(loanId));

        _setPrice(0.5e18);
        assertEq(size.collateralRatio(bob), 0.75e18);

        vm.expectRevert();
        _liquidateFixedLoan(liquidator, loanId);

        Vars memory _before = _state();

        _selfLiquidateFixedLoan(alice, loanId);

        Vars memory _after = _state();

        assertEq(_after.bob.collateralAmount, _before.bob.collateralAmount - 150e18, 0);
        assertEq(_after.alice.collateralAmount, _before.alice.collateralAmount + 150e18);
        assertEq(_after.bob.debtAmount, _before.bob.debtAmount - 100e6);
    }

    function test_SelfLiquidateFixedLoan_selfliquidateFixedLoan_SOL_keeps_accounting_in_check() public {
        _setPrice(1e18);
        _updateConfig("repayFeeAPR", 0);

        _deposit(alice, weth, 150e18);
        _deposit(alice, usdc, 100e6 + size.fixedConfig().earlyLenderExitFee);
        _deposit(bob, weth, 150e18);
        _deposit(candy, usdc, 100e6);
        _deposit(james, usdc, 100e6);
        _deposit(liquidator, usdc, 10_000e6);

        assertEq(size.collateralRatio(bob), type(uint256).max);

        _lendAsLimitOrder(alice, 12, 0, 12);
        _lendAsLimitOrder(candy, 12, 0, 12);
        _lendAsLimitOrder(james, 12, 0, 12);
        uint256 folId = _borrowAsMarketOrder(bob, alice, 100e6, 12);
        uint256 solId = _borrowAsMarketOrder(alice, candy, 100e6, 12, [folId]);
        _borrowAsMarketOrder(alice, james, 100e6, 12);

        assertEq(size.getFOLAssignedCollateral(folId), 150e18);
        assertEq(size.getDebt(folId), 100e6);
        assertEq(size.collateralRatio(bob), 1.5e18);
        assertTrue(!size.isUserLiquidatable(bob));
        assertTrue(!size.isLoanLiquidatable(folId));

        _setPrice(0.5e18);
        assertEq(size.collateralRatio(bob), 0.75e18);

        vm.expectRevert();
        _liquidateFixedLoan(liquidator, folId);

        Vars memory _before = _state();

        _selfLiquidateFixedLoan(candy, solId);

        Vars memory _after = _state();

        assertEq(_after.bob.collateralAmount, _before.bob.collateralAmount - 150e18, 0);
        assertEq(_after.candy.collateralAmount, _before.candy.collateralAmount + 150e18);
        assertEq(_after.feeRecipient.borrowAmount, _before.feeRecipient.borrowAmount);
        assertEq(_after.bob.debtAmount, _before.bob.debtAmount - 100e6);
    }

    function test_SelfLiquidateFixedLoan_selfliquidateFixedLoan_FOL_should_not_leave_dust_loan_when_no_exits() public {
        _setPrice(1e18);

        _deposit(alice, usdc, 100e6);
        _deposit(bob, weth, 160e18);
        _deposit(liquidator, usdc, 10_000e6);
        _lendAsLimitOrder(alice, 12, 0, 12);
        uint256 loanId = _borrowAsMarketOrder(bob, alice, 100e6, 12);

        _setPrice(0.0001e18);
        _selfLiquidateFixedLoan(alice, loanId);
    }

    function test_SelfLiquidateFixedLoan_selfliquidateFixedLoan_FOL_should_not_leave_dust_loan_when_exits() public {
        _setPrice(1e18);

        _deposit(alice, weth, 150e18);
        _deposit(alice, usdc, 100e6);
        _deposit(bob, weth, 150e18);
        _deposit(bob, usdc, 100e6);
        _deposit(candy, weth, 150e18);
        _deposit(candy, usdc, 100e6);
        _deposit(james, usdc, 200e6);
        _deposit(james, weth, 150e18);
        _deposit(liquidator, usdc, 10_000e6);
        _lendAsLimitOrder(alice, 12, 0, 12);
        _lendAsLimitOrder(bob, 12, 0, 12);
        _lendAsLimitOrder(candy, 12, 0, 12);
        _lendAsLimitOrder(james, 12, 0, 12);
        uint256 loanId = _borrowAsMarketOrder(bob, alice, 50e6, 12);
        uint256 repayFee = size.maximumRepayFee(loanId);
        _borrowAsMarketOrder(alice, candy, 5e6, 12, [loanId]);
        _borrowAsMarketOrder(alice, james, 80e6, 12);
        _borrowAsMarketOrder(bob, james, 40e6, 12);

        _setPrice(0.25e18);

<<<<<<< HEAD
        assertEq(size.getFixedLoan(loanId).faceValue, 50e6);
        assertEq(size.getFixedLoan(loanId).debt, 50e6);
        assertEq(size.getFixedLoan(loanId).credit, 50e6 - 5e6);
=======
        assertEq(size.getFixedLoan(loanId).faceValue(), 50e6);
        assertEq(size.getDebt(loanId), 50e6 + repayFee);
        assertEq(size.getCredit(loanId), 50e6 - 5e6);
>>>>>>> 6710cf54
        assertEq(size.getCredit(loanId), 45e6);

        _selfLiquidateFixedLoan(alice, loanId);

<<<<<<< HEAD
        assertEq(size.getFixedLoan(loanId).debt, 5e6);
        assertEq(size.getFixedLoan(loanId).credit, 0);
=======
        assertEq(size.getDebt(loanId), 5e6 + repayFee);
        assertEq(size.getCredit(loanId), 0);
>>>>>>> 6710cf54
        assertEq(size.getCredit(loanId), 0);
    }

    function test_SelfLiquidateFixedLoan_selfliquidateFixedLoan_SOL_should_not_leave_dust_loan() public {
        _setPrice(1e18);

        _deposit(alice, weth, 150e18);
        _deposit(alice, usdc, 100e6 + size.fixedConfig().earlyLenderExitFee);
        _deposit(bob, weth, 300e18);
        _deposit(bob, usdc, 100e6);
        _deposit(candy, weth, 150e18);
        _deposit(candy, usdc, 100e6 + size.fixedConfig().earlyLenderExitFee);
        _deposit(james, usdc, 200e6);
        _deposit(liquidator, usdc, 10_000e6);
        _lendAsLimitOrder(alice, 12, 0, 12);
        _lendAsLimitOrder(bob, 12, 0, 12);
        _lendAsLimitOrder(candy, 12, 0, 12);
        _lendAsLimitOrder(james, 12, 0, 12);
        uint256 loanId = _borrowAsMarketOrder(bob, alice, 100e6, 12);
        uint256 solId = _borrowAsMarketOrder(alice, candy, 49e6, 12, [loanId]);
        uint256 solId2 = _borrowAsMarketOrder(candy, bob, 44e6, 12, [solId]);
        _borrowAsMarketOrder(alice, james, 60e6, 12);
        _borrowAsMarketOrder(candy, james, 80e6, 12);

        _setPrice(0.25e18);

        _selfLiquidateFixedLoan(candy, solId);

        assertEq(size.getCredit(solId), 0);

        _selfLiquidateFixedLoan(bob, solId2);

        assertEq(size.getCredit(solId2), 0);
    }
}<|MERGE_RESOLUTION|>--- conflicted
+++ resolved
@@ -1,12 +1,7 @@
 // SPDX-License-Identifier: UNLICENSED
 pragma solidity 0.8.24;
 
-<<<<<<< HEAD
-import {ConversionLibrary} from "@src/libraries/ConversionLibrary.sol";
-import {Math} from "@src/libraries/Math.sol";
-=======
 import {FixedLoan, FixedLoanLibrary} from "@src/libraries/fixed/FixedLoanLibrary.sol";
->>>>>>> 6710cf54
 import {BaseTest} from "@test/BaseTest.sol";
 import {Vars} from "@test/BaseTestGeneral.sol";
 
@@ -129,26 +124,15 @@
 
         _setPrice(0.25e18);
 
-<<<<<<< HEAD
-        assertEq(size.getFixedLoan(loanId).faceValue, 50e6);
-        assertEq(size.getFixedLoan(loanId).debt, 50e6);
-        assertEq(size.getFixedLoan(loanId).credit, 50e6 - 5e6);
-=======
         assertEq(size.getFixedLoan(loanId).faceValue(), 50e6);
         assertEq(size.getDebt(loanId), 50e6 + repayFee);
         assertEq(size.getCredit(loanId), 50e6 - 5e6);
->>>>>>> 6710cf54
         assertEq(size.getCredit(loanId), 45e6);
 
         _selfLiquidateFixedLoan(alice, loanId);
 
-<<<<<<< HEAD
-        assertEq(size.getFixedLoan(loanId).debt, 5e6);
-        assertEq(size.getFixedLoan(loanId).credit, 0);
-=======
         assertEq(size.getDebt(loanId), 5e6 + repayFee);
         assertEq(size.getCredit(loanId), 0);
->>>>>>> 6710cf54
         assertEq(size.getCredit(loanId), 0);
     }
 
