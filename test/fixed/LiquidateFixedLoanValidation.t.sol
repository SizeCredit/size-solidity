// SPDX-License-Identifier: UNLICENSED
pragma solidity 0.8.20;

import {BaseTest} from "@test/BaseTest.sol";

import {FixedLoanStatus} from "@src/libraries/fixed/FixedLoanLibrary.sol";
import {LiquidateFixedLoanParams} from "@src/libraries/fixed/actions/LiquidateFixedLoan.sol";

import {Errors} from "@src/libraries/Errors.sol";

contract LiquidateFixedLoanValidationTest is BaseTest {
    function test_LiquidateFixedLoan_validation() public {
        _deposit(alice, weth, 100e18);
        _deposit(alice, usdc, 100e6);
        _deposit(bob, weth, 100e18);
        _deposit(bob, usdc, 100e6);
        _deposit(candy, weth, 100e18);
        _deposit(candy, usdc, 100e6);
        _deposit(james, weth, 100e18);
        _deposit(james, usdc, 100e6);
        _lendAsLimitOrder(alice, 12, 0.03e18, 12);
        _lendAsLimitOrder(bob, 12, 0.03e18, 12);
        _lendAsLimitOrder(candy, 12, 0.03e18, 12);
        _lendAsLimitOrder(james, 12, 0.03e18, 12);
        _borrowAsMarketOrder(bob, candy, 90e6, 12);

        uint256 loanId = _borrowAsMarketOrder(bob, alice, 100e6, 12);
        uint256 solId = _borrowAsMarketOrder(alice, james, 5e6, 12, [loanId]);
        uint256 minimumCollateralRatio = 1e18;

<<<<<<< HEAD
        _deposit(liquidator, usdc, 10_000e18);
=======
        _deposit(liquidator, usdc, 10_000e6);
>>>>>>> a68241d5

        vm.startPrank(liquidator);
        vm.expectRevert(
            abi.encodeWithSelector(
                Errors.LOAN_NOT_LIQUIDATABLE.selector, solId, type(uint256).max, FixedLoanStatus.ACTIVE
            )
        );
        size.liquidateFixedLoan(
            LiquidateFixedLoanParams({loanId: solId, minimumCollateralRatio: minimumCollateralRatio})
        );
        vm.stopPrank();

        vm.startPrank(liquidator);
        vm.expectRevert(
            abi.encodeWithSelector(
                Errors.LOAN_NOT_LIQUIDATABLE.selector, loanId, size.collateralRatio(bob), FixedLoanStatus.ACTIVE
            )
        );
        size.liquidateFixedLoan(
            LiquidateFixedLoanParams({loanId: loanId, minimumCollateralRatio: minimumCollateralRatio})
        );
        vm.stopPrank();

        _borrowAsMarketOrder(alice, candy, 10e6, 12, [loanId]);
        _borrowAsMarketOrder(alice, james, 50e6, 12);

        // FOL with high CR cannot be liquidated
        vm.startPrank(liquidator);
        vm.expectRevert(
            abi.encodeWithSelector(
                Errors.LOAN_NOT_LIQUIDATABLE.selector, loanId, size.collateralRatio(bob), FixedLoanStatus.ACTIVE
            )
        );
        size.liquidateFixedLoan(
            LiquidateFixedLoanParams({loanId: loanId, minimumCollateralRatio: minimumCollateralRatio})
        );
        vm.stopPrank();

        _setPrice(0.01e18);

        // SOL cannot be liquidated
        vm.startPrank(liquidator);
        vm.expectRevert(
            abi.encodeWithSelector(
                Errors.LOAN_NOT_LIQUIDATABLE.selector, solId, size.collateralRatio(alice), FixedLoanStatus.ACTIVE
            )
        );
        size.liquidateFixedLoan(
            LiquidateFixedLoanParams({loanId: solId, minimumCollateralRatio: minimumCollateralRatio})
        );
        vm.stopPrank();

        _setPrice(100e18);
        _repay(bob, loanId);
        _withdraw(bob, weth, 98e18);

        _setPrice(0.2e18);

        // REPAID loan cannot be liquidated
        vm.startPrank(liquidator);
        vm.expectRevert(
            abi.encodeWithSelector(
                Errors.LOAN_NOT_LIQUIDATABLE.selector, loanId, size.collateralRatio(bob), FixedLoanStatus.REPAID
            )
        );
        size.liquidateFixedLoan(
            LiquidateFixedLoanParams({loanId: loanId, minimumCollateralRatio: minimumCollateralRatio})
        );
        vm.stopPrank();
    }
}<|MERGE_RESOLUTION|>--- conflicted
+++ resolved
@@ -28,11 +28,7 @@
         uint256 solId = _borrowAsMarketOrder(alice, james, 5e6, 12, [loanId]);
         uint256 minimumCollateralRatio = 1e18;
 
-<<<<<<< HEAD
-        _deposit(liquidator, usdc, 10_000e18);
-=======
         _deposit(liquidator, usdc, 10_000e6);
->>>>>>> a68241d5
 
         vm.startPrank(liquidator);
         vm.expectRevert(
