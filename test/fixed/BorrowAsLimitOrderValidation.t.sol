--- conflicted
+++ resolved
@@ -25,10 +25,7 @@
         vm.expectRevert(abi.encodeWithSelector(Errors.ARRAY_LENGTHS_MISMATCH.selector));
         size.borrowAsLimitOrder(
             BorrowAsLimitOrderParams({
-<<<<<<< HEAD
-=======
                 riskCR: 0,
->>>>>>> e29a2618
                 curveRelativeTime: YieldCurve({
                     timeBuckets: timeBuckets,
                     marketRateMultipliers: marketRateMultipliers,
@@ -42,10 +39,7 @@
         vm.expectRevert(abi.encodeWithSelector(Errors.NULL_ARRAY.selector));
         size.borrowAsLimitOrder(
             BorrowAsLimitOrderParams({
-<<<<<<< HEAD
-=======
                 riskCR: 0,
->>>>>>> e29a2618
                 curveRelativeTime: YieldCurve({
                     timeBuckets: timeBuckets,
                     marketRateMultipliers: marketRateMultipliers,
@@ -63,10 +57,7 @@
         vm.expectRevert(abi.encodeWithSelector(Errors.TIME_BUCKETS_NOT_STRICTLY_INCREASING.selector));
         size.borrowAsLimitOrder(
             BorrowAsLimitOrderParams({
-<<<<<<< HEAD
-=======
                 riskCR: 0,
->>>>>>> e29a2618
                 curveRelativeTime: YieldCurve({
                     timeBuckets: timeBuckets,
                     marketRateMultipliers: marketRateMultipliers,
