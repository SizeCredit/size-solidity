--- conflicted
+++ resolved
@@ -181,10 +181,6 @@
         uint256 amountFixedLoanId2 = 30e6;
         uint256 loanId2 = _borrowAsMarketOrder(alice, candy, amountFixedLoanId2, dueDate, virtualCollateralFixedLoanIds);
         uint256 repayFee = size.maximumRepayFee(loanId2);
-<<<<<<< HEAD
-        FixedLoan memory loan2 = size.getFixedLoan(loanId2);
-=======
->>>>>>> 6710cf54
 
         Vars memory _after = _state();
 
@@ -226,13 +222,8 @@
         uint256 dueDate = 12;
         uint256 r = PERCENT
             + size.getUserView(candy).user.loanOffer.getRate(marketBorrowRateFeed.getMarketBorrowRate(), dueDate);
-<<<<<<< HEAD
-        uint256 deltaAmountOut = (Math.mulDivUp(r, amountFixedLoanId2, PERCENT) > size.getFixedLoan(loanId1).credit)
-            ? Math.mulDivDown(size.getFixedLoan(loanId1).credit, PERCENT, r)
-=======
         uint256 deltaAmountOut = (Math.mulDivUp(r, amountFixedLoanId2, PERCENT) > size.getCredit(loanId1))
             ? Math.mulDivDown(size.getCredit(loanId1), PERCENT, r)
->>>>>>> 6710cf54
             : amountFixedLoanId2;
         uint256 faceValue = Math.mulDivUp(r, amountFixedLoanId2 - deltaAmountOut, PERCENT);
 
@@ -417,11 +408,7 @@
 
         FixedLoan memory solAfter = size.getFixedLoan(solId);
 
-<<<<<<< HEAD
-        assertEq(solAfter.credit, solBefore.credit - 40e6);
-=======
         assertEq(solAfter.generic.credit, solBefore.generic.credit - 40e6);
->>>>>>> 6710cf54
     }
 
     function test_BorrowAsMarketOrder_borrowAsMarketOrder_SOL_cannot_be_fully_exited_twice() public {
@@ -484,14 +471,10 @@
 
     function test_BorrowAsMarketOrder_borrowAsMarketOrder_cannot_surpass_debtTokenCap() public {
         _setPrice(1e18);
-<<<<<<< HEAD
-        uint256 repayFee = 1;
-=======
         uint256 dueDate = 12;
         uint256 startDate = block.timestamp;
         uint256 amount = 10e6;
         uint256 repayFee = size.maximumRepayFee(amount, startDate, dueDate);
->>>>>>> 6710cf54
         _updateConfig("debtTokenCap", 5e6);
         _deposit(alice, weth, 150e18);
         _deposit(bob, usdc, 200e6);
