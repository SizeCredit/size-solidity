// SPDX-License-Identifier: UNLICENSED
pragma solidity 0.8.23;

import {BaseTest} from "@test/BaseTest.sol";
import {Vars} from "@test/BaseTestGeneral.sol";

import {CreditPosition, DebtPosition, LoanStatus, RESERVED_ID} from "@src/libraries/fixed/LoanLibrary.sol";

contract ClaimTest is BaseTest {
    function test_Claim_claim_gets_loan_FV_back() public {
        _deposit(alice, weth, 100e18);
        _deposit(alice, usdc, 100e6);
        _deposit(bob, weth, 100e18);
        _deposit(bob, usdc, 100e6);
        _lendAsLimitOrder(alice, block.timestamp + 365 days, 0.05e18);
        uint256 amountLoanId1 = 10e6;
<<<<<<< HEAD
        uint256 debtPositionId = _borrow(bob, alice, amountLoanId1, block.timestamp + 365 days);
=======
        uint256 debtPositionId =
            _sellCreditMarket(bob, alice, RESERVED_ID, amountLoanId1, block.timestamp + 365 days, false);
>>>>>>> 75e15eca
        uint256 faceValue = size.getDebtPosition(debtPositionId).faceValue;
        uint256 creditId = size.getCreditPositionIdsByDebtPositionId(debtPositionId)[1];
        _repay(bob, debtPositionId);
        assertEq(size.getLoanStatus(debtPositionId), LoanStatus.REPAID);

        Vars memory _before = _state();

        _claim(alice, creditId);

        Vars memory _after = _state();

        assertEq(_after.alice.borrowATokenBalance, _before.alice.borrowATokenBalance + faceValue);
        assertEq(size.getCreditPosition(creditId).credit, 0);
    }

    function test_Claim_claim_of_exited_loan_gets_credit_back() public {
        _deposit(alice, weth, 100e18);
        _deposit(alice, usdc, 120e6);
        _deposit(bob, weth, 100e18);
        _deposit(bob, usdc, 100e6);
        _deposit(candy, weth, 100e18);
        _deposit(candy, usdc, 100e6);
        _lendAsLimitOrder(alice, block.timestamp + 365 days, 0.03e18);
<<<<<<< HEAD
        uint256 debtPositionId = _borrow(bob, alice, 100e6, block.timestamp + 365 days);
=======
        uint256 debtPositionId = _sellCreditMarket(bob, alice, RESERVED_ID, 100e6, block.timestamp + 365 days, false);
>>>>>>> 75e15eca
        uint256 faceValue = size.getDebtPosition(debtPositionId).faceValue;
        uint256 creditId = size.getCreditPositionIdsByDebtPositionId(debtPositionId)[1];
        _lendAsLimitOrder(candy, block.timestamp + 365 days, 0.03e18);

        uint256 faceValueExited = 10e6;
        _sellCreditMarket(alice, candy, creditId, faceValueExited, block.timestamp + 365 days);
        _repay(bob, debtPositionId);

        Vars memory _before = _state();

        assertEq(size.getLoanStatus(debtPositionId), LoanStatus.REPAID);
        _claim(alice, creditId);

        Vars memory _after = _state();

        uint256 credit = faceValue - faceValueExited;
        assertEq(_after.alice.borrowATokenBalance, _before.alice.borrowATokenBalance + credit);
        assertEq(size.getCreditPosition(creditId).credit, 0);
    }

    function test_Claim_claim_of_CreditPosition_where_DebtPosition_is_repaid_works() public {
        _updateConfig("swapFeeAPR", 0);
        _deposit(alice, weth, 100e18);
        _deposit(alice, usdc, 120e6);
        _deposit(bob, weth, 100e18);
        _deposit(bob, usdc, 100e6);
        _deposit(candy, weth, 100e18);
        _deposit(candy, usdc, 100e6);
        _lendAsLimitOrder(alice, block.timestamp + 365 days, 1e18);
        _lendAsLimitOrder(candy, block.timestamp + 365 days, 1e18);
<<<<<<< HEAD
        uint256 debtPositionId = _borrow(bob, alice, 100e6, block.timestamp + 365 days);
=======
        uint256 debtPositionId = _sellCreditMarket(bob, alice, RESERVED_ID, 100e6, block.timestamp + 365 days, false);
>>>>>>> 75e15eca
        uint256 faceValue = size.getDebtPosition(debtPositionId).faceValue;
        uint256 creditId = size.getCreditPositionIdsByDebtPositionId(debtPositionId)[1];
        uint256 exit = 30e6;
        _sellCreditMarket(alice, candy, creditId, exit, block.timestamp + 365 days);
        uint256 creditId2 = size.getCreditPositionIdsByDebtPositionId(debtPositionId)[2];

        Vars memory _before = _state();

        _repay(bob, debtPositionId);
        _claim(candy, creditId2);

        Vars memory _after = _state();

        assertEq(_after.bob.borrowATokenBalance, _before.bob.borrowATokenBalance - faceValue);
        assertEq(_after.candy.borrowATokenBalance, _before.candy.borrowATokenBalance + exit);
    }

    function test_Claim_claim_twice_does_not_work() public {
        _updateConfig("swapFeeAPR", 0);
        _deposit(alice, weth, 100e18);
        _deposit(alice, usdc, 100e6);
        _deposit(bob, weth, 100e18);
        _deposit(bob, usdc, 100e6);
        _deposit(candy, weth, 100e18);
        _deposit(candy, usdc, 100e6);
        _lendAsLimitOrder(alice, block.timestamp + 365 days, 1e18);
        _lendAsLimitOrder(candy, block.timestamp + 365 days, 1e18);
<<<<<<< HEAD
        uint256 debtPositionId = _borrow(bob, alice, 100e6, block.timestamp + 365 days);
=======
        uint256 debtPositionId = _sellCreditMarket(bob, alice, RESERVED_ID, 100e6, block.timestamp + 365 days, false);
>>>>>>> 75e15eca
        uint256 creditId = size.getCreditPositionIdsByDebtPositionId(debtPositionId)[1];

        Vars memory _before = _state();

        _repay(bob, debtPositionId);
        _claim(bob, creditId);

        Vars memory _after = _state();

        assertEq(_after.alice.borrowATokenBalance, _before.alice.borrowATokenBalance + 200e6);
        assertEq(_after.bob.borrowATokenBalance, _before.bob.borrowATokenBalance - 200e6);

        vm.expectRevert();
        _claim(alice, creditId);
    }

    function test_Claim_claim_is_permissionless() public {
        _updateConfig("swapFeeAPR", 0);
        _deposit(alice, weth, 100e18);
        _deposit(alice, usdc, 100e6);
        _deposit(bob, weth, 100e18);
        _deposit(bob, usdc, 100e6);
        _deposit(candy, weth, 100e18);
        _deposit(candy, usdc, 100e6);
        _lendAsLimitOrder(alice, block.timestamp + 365 days, 1e18);
        _lendAsLimitOrder(candy, block.timestamp + 365 days, 1e18);
<<<<<<< HEAD
        uint256 debtPositionId = _borrow(bob, alice, 100e6, block.timestamp + 365 days);
=======
        uint256 debtPositionId = _sellCreditMarket(bob, alice, RESERVED_ID, 100e6, block.timestamp + 365 days, false);
>>>>>>> 75e15eca
        uint256 creditId = size.getCreditPositionIdsByDebtPositionId(debtPositionId)[1];

        Vars memory _before = _state();

        _repay(bob, debtPositionId);
        _claim(alice, creditId);

        Vars memory _after = _state();

        assertEq(_after.alice.borrowATokenBalance, _before.alice.borrowATokenBalance + 200e6);
        assertEq(_after.bob.borrowATokenBalance, _before.bob.borrowATokenBalance - 200e6);
        assertEq(_after.bob.collateralTokenBalance, _before.bob.collateralTokenBalance);
        assertEq(_after.feeRecipient.collateralTokenBalance, _before.feeRecipient.collateralTokenBalance);
    }

    function test_Claim_claim_of_liquidated_loan_retrieves_borrow_amount() public {
        _setPrice(1e18);

        _deposit(alice, usdc, 120e6);
        _deposit(bob, weth, 320e18);
        _deposit(liquidator, usdc, 10000e6);
        _lendAsLimitOrder(alice, block.timestamp + 365 days, 1e18);
<<<<<<< HEAD
        uint256 debtPositionId = _borrow(bob, alice, 100e6, block.timestamp + 365 days);
=======
        uint256 debtPositionId = _sellCreditMarket(bob, alice, RESERVED_ID, 100e6, block.timestamp + 365 days, false);
>>>>>>> 75e15eca
        uint256 faceValue = size.getDebtPosition(debtPositionId).faceValue;
        uint256 creditId = size.getCreditPositionIdsByDebtPositionId(debtPositionId)[1];

        _setPrice(0.75e18);

        _liquidate(liquidator, debtPositionId);

        Vars memory _before = _state();

        _claim(alice, creditId);

        Vars memory _after = _state();

        assertEq(_after.alice.borrowATokenBalance, _before.alice.borrowATokenBalance + faceValue);
    }

    function test_Claim_claim_at_different_times_may_have_different_interest() public {
        _setPrice(1e18);
<<<<<<< HEAD
        _updateConfig("overdueLiquidatorReward", 0);
=======
>>>>>>> 75e15eca
        _updateConfig("swapFeeAPR", 0);

        _deposit(alice, weth, 160e18);
        _deposit(bob, usdc, 100e6 + size.feeConfig().fragmentationFee);
        _deposit(candy, usdc, 10e6);
        _deposit(liquidator, usdc, 1000e6);
        _lendAsLimitOrder(bob, block.timestamp + 12 days, 0);
        _lendAsLimitOrder(candy, block.timestamp + 12 days, 0);
<<<<<<< HEAD
        uint256 debtPositionId = _borrow(alice, bob, 100e6, block.timestamp + 12 days);
=======
        uint256 debtPositionId = _sellCreditMarket(alice, bob, RESERVED_ID, 100e6, block.timestamp + 12 days, false);
>>>>>>> 75e15eca
        uint256 creditId = size.getCreditPositionIdsByDebtPositionId(debtPositionId)[1];
        _sellCreditMarket(bob, candy, creditId, 10e6, block.timestamp + 12 days);
        uint256 creditId2 = size.getCreditPositionIdsByDebtPositionId(debtPositionId)[2];

        Vars memory _s1 = _state();

        assertEq(_s1.alice.borrowATokenBalance, 100e6, "Alice borrowed 100e6");
        assertEq(_s1.size.borrowATokenBalance, 0, "Size has 0");

        _setLiquidityIndex(2e27);
        _repay(alice, debtPositionId);

        Vars memory _s2 = _state();

        assertEq(_s2.alice.borrowATokenBalance, 100e6, "Alice borrowed 100e6 and it 2x, but she repaid 100e6");
        assertEq(
            _s2.size.borrowATokenBalance,
            100e6,
            "Alice repaid amount is now on Size for claiming for DebtPosition/CreditPosition"
        );

        _setLiquidityIndex(8e27);
        _claim(candy, creditId2);

        Vars memory _s3 = _state();

        assertEq(_s3.candy.borrowATokenBalance, 40e6, "Candy borrowed 10e6 4x, so it is now 40e6");
        assertEq(
            _s3.size.borrowATokenBalance,
            360e6,
            "Size had 100e6 for claiming, it 4x to 400e6, and Candy claimed 40e6, now there's 360e6 left for claiming"
        );

        _setLiquidityIndex(16e27);
        _claim(bob, creditId);

        Vars memory _s4 = _state();

        assertEq(
            _s4.bob.borrowATokenBalance,
            80e6 + 800e6,
            "Bob lent 100e6 and was repaid and it 8x, and it borrowed 10e6 and it 8x, so it is now 880e6"
        );
        assertEq(_s4.candy.borrowATokenBalance, 80e6, "Candy borrowed 40e6 2x, so it is now 80e6");
        assertEq(_s4.size.borrowATokenBalance, 0, "Size has 0 because everything was claimed");
    }

    function test_Claim_isClaimable() public {
        _updateConfig("swapFeeAPR", 0);
        _setPrice(1e18);
        _deposit(alice, weth, 150e18);
        _deposit(bob, usdc, 100e6);
        _lendAsLimitOrder(bob, block.timestamp + 365 days, 0.1e18);
<<<<<<< HEAD
        uint256 debtPositionId = _borrow(alice, bob, 50e6, block.timestamp + 365 days);
=======
        uint256 debtPositionId = _sellCreditMarket(alice, bob, RESERVED_ID, 50e6, block.timestamp + 365 days, false);
>>>>>>> 75e15eca
        uint256 creditPositionId = size.getCreditPositionIdsByDebtPositionId(debtPositionId)[1];

        vm.warp(block.timestamp + 365 days);
        _deposit(alice, usdc, 5e6);

        bytes[] memory data = new bytes[](2);
        data[0] = abi.encodeCall(size.getLoanStatus, creditPositionId);
        data[1] = abi.encodeCall(size.getCreditPosition, creditPositionId);
        bytes[] memory returnDatas = size.multicall(data);

        bool isClaimable = abi.decode(returnDatas[0], (LoanStatus)) == LoanStatus.REPAID
            && abi.decode(returnDatas[1], (CreditPosition)).credit > 0;
        assertTrue(!isClaimable);

        vm.expectRevert();
        _claim(bob, creditPositionId);

        _repay(alice, debtPositionId);

        returnDatas = size.multicall(data);
        isClaimable = abi.decode(returnDatas[0], (LoanStatus)) == LoanStatus.REPAID
            && abi.decode(returnDatas[1], (CreditPosition)).credit > 0;
        assertTrue(isClaimable);

        _claim(bob, creditPositionId);
    }

    function test_Claim_test_borrow_repay_claim() public {
        _setPrice(1e18);

        _updateConfig("borrowATokenCap", type(uint256).max);

        _deposit(alice, usdc, 120e6);
        _lendAsLimitOrder(alice, block.timestamp + 365 days, 0.03e18);
        _deposit(james, weth, 5000e18);

<<<<<<< HEAD
        uint256 debtPositionId = _borrow(james, alice, 100e6, block.timestamp + 365 days);
=======
        uint256 debtPositionId = _sellCreditMarket(james, alice, RESERVED_ID, 100e6, block.timestamp + 365 days, false);
>>>>>>> 75e15eca
        uint256 creditPositionId = size.getCreditPositionIdsByDebtPositionId(debtPositionId)[1];
        (uint256 debtPositions,) = size.getPositionsCount();
        assertGt(debtPositions, 0);
        DebtPosition memory debtPosition = size.getDebtPosition(debtPositionId);
        CreditPosition memory creditPosition = size.getCreditPosition(creditPositionId);
        assertEq(creditPosition.credit, debtPosition.faceValue);

        _deposit(bob, usdc, 100e6);
        assertEq(_state().bob.borrowATokenBalance, 100e6);
        _lendAsLimitOrder(bob, block.timestamp + 365 days, 0.02e18);
        _sellCreditMarket(alice, bob, creditPositionId, 50e6, block.timestamp + 365 days);

        vm.expectRevert();
        _claim(alice, creditPositionId);

        _deposit(james, usdc, debtPosition.faceValue);

        _repay(james, debtPositionId);
<<<<<<< HEAD
        assertEq(size.getOverdueDebt(debtPositionId), 0);
=======
        assertEq(size.getDebtPosition(debtPositionId).faceValue, 0);
>>>>>>> 75e15eca

        _claim(alice, creditPositionId);

        vm.expectRevert();
        _claim(alice, creditPositionId);
    }
}<|MERGE_RESOLUTION|>--- conflicted
+++ resolved
@@ -14,12 +14,8 @@
         _deposit(bob, usdc, 100e6);
         _lendAsLimitOrder(alice, block.timestamp + 365 days, 0.05e18);
         uint256 amountLoanId1 = 10e6;
-<<<<<<< HEAD
-        uint256 debtPositionId = _borrow(bob, alice, amountLoanId1, block.timestamp + 365 days);
-=======
         uint256 debtPositionId =
             _sellCreditMarket(bob, alice, RESERVED_ID, amountLoanId1, block.timestamp + 365 days, false);
->>>>>>> 75e15eca
         uint256 faceValue = size.getDebtPosition(debtPositionId).faceValue;
         uint256 creditId = size.getCreditPositionIdsByDebtPositionId(debtPositionId)[1];
         _repay(bob, debtPositionId);
@@ -43,11 +39,7 @@
         _deposit(candy, weth, 100e18);
         _deposit(candy, usdc, 100e6);
         _lendAsLimitOrder(alice, block.timestamp + 365 days, 0.03e18);
-<<<<<<< HEAD
-        uint256 debtPositionId = _borrow(bob, alice, 100e6, block.timestamp + 365 days);
-=======
-        uint256 debtPositionId = _sellCreditMarket(bob, alice, RESERVED_ID, 100e6, block.timestamp + 365 days, false);
->>>>>>> 75e15eca
+        uint256 debtPositionId = _sellCreditMarket(bob, alice, RESERVED_ID, 100e6, block.timestamp + 365 days, false);
         uint256 faceValue = size.getDebtPosition(debtPositionId).faceValue;
         uint256 creditId = size.getCreditPositionIdsByDebtPositionId(debtPositionId)[1];
         _lendAsLimitOrder(candy, block.timestamp + 365 days, 0.03e18);
@@ -78,11 +70,7 @@
         _deposit(candy, usdc, 100e6);
         _lendAsLimitOrder(alice, block.timestamp + 365 days, 1e18);
         _lendAsLimitOrder(candy, block.timestamp + 365 days, 1e18);
-<<<<<<< HEAD
-        uint256 debtPositionId = _borrow(bob, alice, 100e6, block.timestamp + 365 days);
-=======
-        uint256 debtPositionId = _sellCreditMarket(bob, alice, RESERVED_ID, 100e6, block.timestamp + 365 days, false);
->>>>>>> 75e15eca
+        uint256 debtPositionId = _sellCreditMarket(bob, alice, RESERVED_ID, 100e6, block.timestamp + 365 days, false);
         uint256 faceValue = size.getDebtPosition(debtPositionId).faceValue;
         uint256 creditId = size.getCreditPositionIdsByDebtPositionId(debtPositionId)[1];
         uint256 exit = 30e6;
@@ -110,11 +98,7 @@
         _deposit(candy, usdc, 100e6);
         _lendAsLimitOrder(alice, block.timestamp + 365 days, 1e18);
         _lendAsLimitOrder(candy, block.timestamp + 365 days, 1e18);
-<<<<<<< HEAD
-        uint256 debtPositionId = _borrow(bob, alice, 100e6, block.timestamp + 365 days);
-=======
-        uint256 debtPositionId = _sellCreditMarket(bob, alice, RESERVED_ID, 100e6, block.timestamp + 365 days, false);
->>>>>>> 75e15eca
+        uint256 debtPositionId = _sellCreditMarket(bob, alice, RESERVED_ID, 100e6, block.timestamp + 365 days, false);
         uint256 creditId = size.getCreditPositionIdsByDebtPositionId(debtPositionId)[1];
 
         Vars memory _before = _state();
@@ -141,11 +125,7 @@
         _deposit(candy, usdc, 100e6);
         _lendAsLimitOrder(alice, block.timestamp + 365 days, 1e18);
         _lendAsLimitOrder(candy, block.timestamp + 365 days, 1e18);
-<<<<<<< HEAD
-        uint256 debtPositionId = _borrow(bob, alice, 100e6, block.timestamp + 365 days);
-=======
-        uint256 debtPositionId = _sellCreditMarket(bob, alice, RESERVED_ID, 100e6, block.timestamp + 365 days, false);
->>>>>>> 75e15eca
+        uint256 debtPositionId = _sellCreditMarket(bob, alice, RESERVED_ID, 100e6, block.timestamp + 365 days, false);
         uint256 creditId = size.getCreditPositionIdsByDebtPositionId(debtPositionId)[1];
 
         Vars memory _before = _state();
@@ -168,11 +148,7 @@
         _deposit(bob, weth, 320e18);
         _deposit(liquidator, usdc, 10000e6);
         _lendAsLimitOrder(alice, block.timestamp + 365 days, 1e18);
-<<<<<<< HEAD
-        uint256 debtPositionId = _borrow(bob, alice, 100e6, block.timestamp + 365 days);
-=======
-        uint256 debtPositionId = _sellCreditMarket(bob, alice, RESERVED_ID, 100e6, block.timestamp + 365 days, false);
->>>>>>> 75e15eca
+        uint256 debtPositionId = _sellCreditMarket(bob, alice, RESERVED_ID, 100e6, block.timestamp + 365 days, false);
         uint256 faceValue = size.getDebtPosition(debtPositionId).faceValue;
         uint256 creditId = size.getCreditPositionIdsByDebtPositionId(debtPositionId)[1];
 
@@ -191,10 +167,6 @@
 
     function test_Claim_claim_at_different_times_may_have_different_interest() public {
         _setPrice(1e18);
-<<<<<<< HEAD
-        _updateConfig("overdueLiquidatorReward", 0);
-=======
->>>>>>> 75e15eca
         _updateConfig("swapFeeAPR", 0);
 
         _deposit(alice, weth, 160e18);
@@ -203,11 +175,7 @@
         _deposit(liquidator, usdc, 1000e6);
         _lendAsLimitOrder(bob, block.timestamp + 12 days, 0);
         _lendAsLimitOrder(candy, block.timestamp + 12 days, 0);
-<<<<<<< HEAD
-        uint256 debtPositionId = _borrow(alice, bob, 100e6, block.timestamp + 12 days);
-=======
         uint256 debtPositionId = _sellCreditMarket(alice, bob, RESERVED_ID, 100e6, block.timestamp + 12 days, false);
->>>>>>> 75e15eca
         uint256 creditId = size.getCreditPositionIdsByDebtPositionId(debtPositionId)[1];
         _sellCreditMarket(bob, candy, creditId, 10e6, block.timestamp + 12 days);
         uint256 creditId2 = size.getCreditPositionIdsByDebtPositionId(debtPositionId)[2];
@@ -261,11 +229,7 @@
         _deposit(alice, weth, 150e18);
         _deposit(bob, usdc, 100e6);
         _lendAsLimitOrder(bob, block.timestamp + 365 days, 0.1e18);
-<<<<<<< HEAD
-        uint256 debtPositionId = _borrow(alice, bob, 50e6, block.timestamp + 365 days);
-=======
         uint256 debtPositionId = _sellCreditMarket(alice, bob, RESERVED_ID, 50e6, block.timestamp + 365 days, false);
->>>>>>> 75e15eca
         uint256 creditPositionId = size.getCreditPositionIdsByDebtPositionId(debtPositionId)[1];
 
         vm.warp(block.timestamp + 365 days);
@@ -302,11 +266,7 @@
         _lendAsLimitOrder(alice, block.timestamp + 365 days, 0.03e18);
         _deposit(james, weth, 5000e18);
 
-<<<<<<< HEAD
-        uint256 debtPositionId = _borrow(james, alice, 100e6, block.timestamp + 365 days);
-=======
         uint256 debtPositionId = _sellCreditMarket(james, alice, RESERVED_ID, 100e6, block.timestamp + 365 days, false);
->>>>>>> 75e15eca
         uint256 creditPositionId = size.getCreditPositionIdsByDebtPositionId(debtPositionId)[1];
         (uint256 debtPositions,) = size.getPositionsCount();
         assertGt(debtPositions, 0);
@@ -325,11 +285,7 @@
         _deposit(james, usdc, debtPosition.faceValue);
 
         _repay(james, debtPositionId);
-<<<<<<< HEAD
-        assertEq(size.getOverdueDebt(debtPositionId), 0);
-=======
         assertEq(size.getDebtPosition(debtPositionId).faceValue, 0);
->>>>>>> 75e15eca
 
         _claim(alice, creditPositionId);
 
