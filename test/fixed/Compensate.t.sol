--- conflicted
+++ resolved
@@ -26,15 +26,6 @@
         uint256 loanId3 = _borrowAsMarketOrder(alice, james, 20e6, 12);
         uint256 repayFee = size.maximumRepayFee(loanId);
 
-<<<<<<< HEAD
-        uint256 repaidFixedLoanDebtBefore = size.getFixedLoan(loanId3).debt;
-        uint256 compensatedFixedLoanCreditBefore = size.getFixedLoan(loanId).credit;
-
-        _compensate(alice, loanId3, loanId);
-
-        uint256 repaidFixedLoanDebtAfter = size.getFixedLoan(loanId3).debt;
-        uint256 compensatedFixedLoanCreditAfter = size.getFixedLoan(loanId).credit;
-=======
         uint256 repaidFixedLoanDebtBefore = size.getDebt(loanId3);
         uint256 compensatedFixedLoanCreditBefore = size.getCredit(loanId);
 
@@ -42,7 +33,6 @@
 
         uint256 repaidFixedLoanDebtAfter = size.getDebt(loanId3);
         uint256 compensatedFixedLoanCreditAfter = size.getCredit(loanId);
->>>>>>> 6710cf54
 
         assertEq(repaidFixedLoanDebtAfter, repaidFixedLoanDebtBefore - 2 * 20e6 - repayFee);
         assertEq(compensatedFixedLoanCreditAfter, compensatedFixedLoanCreditBefore - 2 * 20e6);
@@ -65,64 +55,17 @@
         _lendAsLimitOrder(bob, 12, 0, 12);
         _lendAsLimitOrder(candy, 12, 0, 12);
         _lendAsLimitOrder(james, 12, 0, 12);
-<<<<<<< HEAD
-        uint256 loanId = _borrowAsMarketOrder(bob, alice, 40e6, 12);
-        uint256 solId = _borrowAsMarketOrder(alice, candy, 15e6, 12, [loanId]);
-
-        uint256 repaidFixedLoanDebtBefore = size.getFixedLoan(solId).debt;
-        uint256 compensatedFixedLoanCreditBefore = size.getFixedLoan(loanId).credit;
-
-        _compensate(alice, solId, loanId);
-
-        uint256 repaidFixedLoanDebtAfter = size.getFixedLoan(solId).debt;
-        uint256 compensatedFixedLoanCreditAfter = size.getFixedLoan(loanId).credit;
-
-        assertEq(repaidFixedLoanDebtAfter, repaidFixedLoanDebtBefore - 15e6);
-        assertEq(compensatedFixedLoanCreditAfter, compensatedFixedLoanCreditBefore - 15e6);
-        assertEq(
-            repaidFixedLoanDebtBefore - repaidFixedLoanDebtAfter,
-            compensatedFixedLoanCreditBefore - compensatedFixedLoanCreditAfter
-        );
-    }
-
-    function test_Compensate_compensate_SOL_reduces_SOL_debt_and_SOL_loan_credit() public {
-        _deposit(alice, weth, 200e18);
-        _deposit(alice, usdc, 200e6);
-        _deposit(bob, weth, 200e18);
-        _deposit(bob, usdc, 200e6);
-        _deposit(candy, weth, 200e18);
-        _deposit(candy, usdc, 200e6);
-        _deposit(james, weth, 200e18);
-        _deposit(james, usdc, 200e6);
-        _lendAsLimitOrder(alice, 12, 0, 12);
-        _lendAsLimitOrder(bob, 12, 0, 12);
-        _lendAsLimitOrder(candy, 12, 0, 12);
-        _lendAsLimitOrder(james, 12, 0, 12);
-        uint256 loanId = _borrowAsMarketOrder(bob, alice, 40e6, 12);
-        uint256 loanId2 = _borrowAsMarketOrder(candy, bob, 20e6, 12);
-        uint256 solId = _borrowAsMarketOrder(alice, candy, 15e6, 12, [loanId]);
-        uint256 solId2 = _borrowAsMarketOrder(bob, alice, 10e6, 12, [loanId2]);
-
-        uint256 repaidFixedLoanDebtBefore = size.getFixedLoan(solId).debt;
-        uint256 compensatedFixedLoanCreditBefore = size.getFixedLoan(solId2).credit;
-=======
         _borrowAsMarketOrder(bob, alice, 40e6, 12);
         uint256 loanId2 = _borrowAsMarketOrder(alice, bob, 20e6, 12);
         uint256 solId2 = _borrowAsMarketOrder(bob, alice, 10e6, 12, [loanId2]);
 
         uint256 repaidFixedLoanDebtBefore = size.getDebt(loanId2);
         uint256 compensatedFixedLoanCreditBefore = size.getCredit(solId2);
->>>>>>> 6710cf54
 
         _compensate(alice, loanId2, solId2);
 
-<<<<<<< HEAD
-        uint256 repaidFixedLoanDebtAfter = size.getFixedLoan(solId).debt;
-        uint256 compensatedFixedLoanCreditAfter = size.getFixedLoan(solId2).credit;
-=======
         uint256 repaidFixedLoanDebtAfter = size.getDebt(loanId2);
         uint256 compensatedFixedLoanCreditAfter = size.getCredit(solId2);
->>>>>>> 6710cf54
 
         assertEq(repaidFixedLoanDebtAfter, repaidFixedLoanDebtBefore - 10e6);
         assertEq(compensatedFixedLoanCreditAfter, compensatedFixedLoanCreditBefore - 10e6);
