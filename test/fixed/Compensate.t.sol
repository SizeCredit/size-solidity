--- conflicted
+++ resolved
@@ -5,10 +5,7 @@
 
 import {YieldCurve} from "@src/libraries/fixed/YieldCurveLibrary.sol";
 
-<<<<<<< HEAD
-=======
 import {RESERVED_ID} from "@src/libraries/fixed/LoanLibrary.sol";
->>>>>>> 75e15eca
 import {SellCreditMarketParams} from "@src/libraries/fixed/actions/SellCreditMarket.sol";
 
 import {BuyCreditMarketParams} from "@src/libraries/fixed/actions/BuyCreditMarket.sol";
@@ -34,17 +31,10 @@
         _lendAsLimitOrder(bob, block.timestamp + 365 days, 1e18);
         _lendAsLimitOrder(candy, block.timestamp + 365 days, 1e18);
         _lendAsLimitOrder(james, block.timestamp + 365 days, 1e18);
-<<<<<<< HEAD
-        uint256 debtPositionId = _borrow(bob, alice, 20e6, block.timestamp + 365 days);
-        uint256 faceValue = size.getDebtPosition(debtPositionId).faceValue;
-        uint256 creditPositionId = size.getCreditPositionIdsByDebtPositionId(debtPositionId)[1];
-        uint256 loanId3 = _borrow(alice, james, 20e6, block.timestamp + 365 days);
-=======
         uint256 debtPositionId = _sellCreditMarket(bob, alice, RESERVED_ID, 20e6, block.timestamp + 365 days, false);
         uint256 faceValue = size.getDebtPosition(debtPositionId).faceValue;
         uint256 creditPositionId = size.getCreditPositionIdsByDebtPositionId(debtPositionId)[1];
         uint256 loanId3 = _sellCreditMarket(alice, james, RESERVED_ID, 20e6, block.timestamp + 365 days, false);
->>>>>>> 75e15eca
         uint256 creditPositionId3 = size.getCreditPositionIdsByDebtPositionId(loanId3)[1];
 
         uint256 repaidLoanDebtBefore = size.getDebtPosition(loanId3).faceValue;
@@ -55,18 +45,9 @@
         uint256 repaidLoanDebtAfter = size.getDebtPosition(loanId3).faceValue;
         uint256 compensatedLoanCreditAfter = size.getCreditPosition(creditPositionId).credit;
 
-<<<<<<< HEAD
-        assertEq(repaidLoanDebtAfter, repaidLoanDebtBefore - faceValue - size.feeConfig().overdueLiquidatorReward);
-        assertEq(compensatedLoanCreditAfter, compensatedLoanCreditBefore - faceValue);
-        assertEq(
-            repaidLoanDebtBefore - repaidLoanDebtAfter - size.feeConfig().overdueLiquidatorReward,
-            compensatedLoanCreditBefore - compensatedLoanCreditAfter
-        );
-=======
         assertEq(repaidLoanDebtAfter, repaidLoanDebtBefore - faceValue);
         assertEq(compensatedLoanCreditAfter, compensatedLoanCreditBefore - faceValue);
         assertEq(repaidLoanDebtBefore - repaidLoanDebtAfter, compensatedLoanCreditBefore - compensatedLoanCreditAfter);
->>>>>>> 75e15eca
     }
 
     function test_Compensate_compensate_CreditPosition_with_CreditPosition_reduces_DebtPosition_debt_and_CreditPosition_credit(
@@ -84,13 +65,8 @@
         _lendAsLimitOrder(bob, block.timestamp + 365 days, 0);
         _lendAsLimitOrder(candy, block.timestamp + 365 days, 0);
         _lendAsLimitOrder(james, block.timestamp + 365 days, 0);
-<<<<<<< HEAD
-        _borrow(bob, alice, 70e6, block.timestamp + 365 days);
-        uint256 debtPositionId = _borrow(alice, bob, 40e6, block.timestamp + 365 days);
-=======
         _sellCreditMarket(bob, alice, RESERVED_ID, 70e6, block.timestamp + 365 days, false);
         uint256 debtPositionId = _sellCreditMarket(alice, bob, RESERVED_ID, 40e6, block.timestamp + 365 days, false);
->>>>>>> 75e15eca
         uint256 creditPositionId = size.getCreditPositionIdsByDebtPositionId(debtPositionId)[1];
         _sellCreditMarket(bob, alice, creditPositionId, 30e6, block.timestamp + 365 days);
         uint256 creditPositionId2 = size.getCreditPositionIdsByDebtPositionId(debtPositionId)[2];
@@ -130,12 +106,8 @@
         _lendAsLimitOrder(candy, block.timestamp + 365 days, rate);
         _lendAsLimitOrder(james, block.timestamp + 365 days, rate);
 
-<<<<<<< HEAD
-        uint256 debtPositionId = _borrow(alice, bob, borrowAmount, block.timestamp + 365 days);
-=======
         uint256 debtPositionId =
             _sellCreditMarket(alice, bob, RESERVED_ID, borrowAmount, block.timestamp + 365 days, false);
->>>>>>> 75e15eca
         uint256 creditPositionId = size.getCreditPositionIdsByDebtPositionId(debtPositionId)[0];
 
         vm.prank(bob);
@@ -189,15 +161,9 @@
         _lendAsLimitOrder(bob, block.timestamp + 12 days, 0);
         _lendAsLimitOrder(candy, block.timestamp + 12 days, 0);
         _lendAsLimitOrder(james, block.timestamp + 12 days, 0);
-<<<<<<< HEAD
-        uint256 debtPositionId = _borrow(bob, alice, 40e6, block.timestamp + 12 days);
-        uint256 creditPositionId = size.getCreditPositionIdsByDebtPositionId(debtPositionId)[1];
-        uint256 loanId2 = _borrow(alice, candy, 20e6, block.timestamp + 12 days);
-=======
         uint256 debtPositionId = _sellCreditMarket(bob, alice, RESERVED_ID, 40e6, block.timestamp + 12 days, false);
         uint256 creditPositionId = size.getCreditPositionIdsByDebtPositionId(debtPositionId)[1];
         uint256 loanId2 = _sellCreditMarket(alice, candy, RESERVED_ID, 20e6, block.timestamp + 12 days, false);
->>>>>>> 75e15eca
         uint256 creditPositionId2 = size.getCreditPositionIdsByDebtPositionId(loanId2)[1];
 
         _repay(alice, loanId2);
@@ -207,10 +173,6 @@
 
     function test_Compensate_compensate_full_claim() public {
         _setPrice(1e18);
-<<<<<<< HEAD
-        _updateConfig("overdueLiquidatorReward", 0);
-=======
->>>>>>> 75e15eca
         _updateConfig("swapFeeAPR", 0);
         _deposit(alice, usdc, 100e6);
         _deposit(bob, weth, 150e18);
@@ -218,15 +180,9 @@
         _deposit(liquidator, usdc, 100e6);
         _lendAsLimitOrder(alice, block.timestamp + 12 days, 0);
         _lendAsLimitOrder(bob, block.timestamp + 12 days, 0);
-<<<<<<< HEAD
-        uint256 debtPositionId = _borrow(bob, alice, 100e6, block.timestamp + 12 days);
-        uint256 creditPositionId = size.getCreditPositionIdsByDebtPositionId(debtPositionId)[1];
-        uint256 debtPositionId2 = _borrow(candy, bob, 100e6, block.timestamp + 12 days);
-=======
         uint256 debtPositionId = _sellCreditMarket(bob, alice, RESERVED_ID, 100e6, block.timestamp + 12 days, false);
         uint256 creditPositionId = size.getCreditPositionIdsByDebtPositionId(debtPositionId)[1];
         uint256 debtPositionId2 = _sellCreditMarket(candy, bob, RESERVED_ID, 100e6, block.timestamp + 12 days, false);
->>>>>>> 75e15eca
         uint256 creditPositionId2 = size.getCreditPositionIdsByDebtPositionId(debtPositionId2)[1];
 
         _compensate(bob, creditPositionId, creditPositionId2);
@@ -260,15 +216,9 @@
         _lendAsLimitOrder(alice, block.timestamp + 365 days, [int256(1e18)], [uint256(365 days)]);
         _lendAsLimitOrder(bob, block.timestamp + 365 days, [int256(1e18)], [uint256(365 days)]);
         _lendAsLimitOrder(james, block.timestamp + 365 days, [int256(1e18)], [uint256(365 days)]);
-<<<<<<< HEAD
-        uint256 loanToCompensateId = _borrow(bob, alice, 20e6, block.timestamp + 365 days);
-        uint256 creditPositionToCompensateId = size.getCreditPositionIdsByDebtPositionId(loanToCompensateId)[1];
-        uint256 loanToRepay = _borrow(alice, james, 20e6, block.timestamp + 365 days);
-=======
         uint256 loanToCompensateId = _sellCreditMarket(bob, alice, RESERVED_ID, 20e6, block.timestamp + 365 days, false);
         uint256 creditPositionToCompensateId = size.getCreditPositionIdsByDebtPositionId(loanToCompensateId)[1];
         uint256 loanToRepay = _sellCreditMarket(alice, james, RESERVED_ID, 20e6, block.timestamp + 365 days, false);
->>>>>>> 75e15eca
         uint256 creditPositionWithDebtToRepayId = size.getCreditPositionIdsByDebtPositionId(loanToRepay)[1];
 
         uint256 repaidLoanDebtBefore = size.getDebtPosition(loanToRepay).faceValue;
@@ -279,18 +229,9 @@
         uint256 repaidLoanDebtAfter = size.getDebtPosition(loanToRepay).faceValue;
         uint256 compensatedLoanCreditAfter = size.getCreditPosition(creditPositionToCompensateId).credit;
 
-<<<<<<< HEAD
-        assertEq(repaidLoanDebtAfter, repaidLoanDebtBefore - 2 * 20e6 - size.feeConfig().overdueLiquidatorReward);
-        assertEq(compensatedLoanCreditAfter, compensatedLoanCreditBefore - 2 * 20e6);
-        assertEq(
-            repaidLoanDebtBefore - repaidLoanDebtAfter - size.feeConfig().overdueLiquidatorReward,
-            compensatedLoanCreditBefore - compensatedLoanCreditAfter
-        );
-=======
         assertEq(repaidLoanDebtAfter, repaidLoanDebtBefore - 2 * 20e6);
         assertEq(compensatedLoanCreditAfter, compensatedLoanCreditBefore - 2 * 20e6);
         assertEq(repaidLoanDebtBefore - repaidLoanDebtAfter, compensatedLoanCreditBefore - compensatedLoanCreditAfter);
->>>>>>> 75e15eca
         assertEq(repaidLoanDebtAfter, 0);
 
         vm.expectRevert(
@@ -325,15 +266,9 @@
         _lendAsLimitOrder(bob, block.timestamp + 365 days, curve2);
         _lendAsLimitOrder(candy, block.timestamp + 365 days, curve2);
         _lendAsLimitOrder(james, block.timestamp + 365 days, curve2);
-<<<<<<< HEAD
-        uint256 debtPositionId = _borrow(bob, alice, 100e6, block.timestamp + 365 days);
-        uint256 creditPosition1 = size.getCreditPositionIdsByDebtPositionId(debtPositionId)[1];
-        uint256 loanId2 = _borrow(candy, james, 200e6, block.timestamp + 365 days);
-=======
         uint256 debtPositionId = _sellCreditMarket(bob, alice, RESERVED_ID, 100e6, block.timestamp + 365 days, false);
         uint256 creditPosition1 = size.getCreditPositionIdsByDebtPositionId(debtPositionId)[1];
         uint256 loanId2 = _sellCreditMarket(candy, james, RESERVED_ID, 200e6, block.timestamp + 365 days, false);
->>>>>>> 75e15eca
         uint256 creditId2 = size.getCreditPositionIdsByDebtPositionId(loanId2)[1];
         _sellCreditMarket(james, bob, creditId2, 120e6, block.timestamp + 365 days);
         uint256 creditPositionId = size.getCreditPositionIdsByDebtPositionId(loanId2)[2];
@@ -344,10 +279,6 @@
 
     function test_Compensate_compensate_with_chain_of_exits() public {
         _setPrice(1e18);
-<<<<<<< HEAD
-        _updateConfig("overdueLiquidatorReward", 0);
-=======
->>>>>>> 75e15eca
         _updateConfig("swapFeeAPR", 0);
 
         _deposit(alice, usdc, 100e6);
@@ -360,12 +291,8 @@
 
         _deposit(bob, weth, 150e18);
 
-<<<<<<< HEAD
-        uint256 debtPositionId_bob = _borrow(bob, alice, 100e6, block.timestamp + 365 days);
-=======
         uint256 debtPositionId_bob =
             _sellCreditMarket(bob, alice, RESERVED_ID, 100e6, block.timestamp + 365 days, false);
->>>>>>> 75e15eca
         uint256 creditPositionId_alice = size.getCreditPositionIdsByDebtPositionId(debtPositionId_bob)[1];
 
         _sellCreditMarket(alice, bob, creditPositionId_alice, 100e6, block.timestamp + 365 days);
@@ -399,11 +326,7 @@
         _deposit(candy, weth, 100e18);
         _deposit(candy, usdc, 100e6);
         _lendAsLimitOrder(alice, block.timestamp + 12 days, 0.03e18);
-<<<<<<< HEAD
-        uint256 debtPositionId = _borrow(bob, alice, 100e6, block.timestamp + 12 days);
-=======
         uint256 debtPositionId = _sellCreditMarket(bob, alice, RESERVED_ID, 100e6, block.timestamp + 12 days, false);
->>>>>>> 75e15eca
         _borrowAsLimitOrder(candy, 0.03e18, block.timestamp + 12 days);
 
         Vars memory _before = _state();
@@ -440,11 +363,7 @@
         _deposit(bob, weth, 100e18);
         _deposit(bob, usdc, 100e6);
         _lendAsLimitOrder(alice, block.timestamp + 365 days, 0.03e18);
-<<<<<<< HEAD
-        uint256 debtPositionId = _borrow(bob, alice, 100e6, block.timestamp + 365 days);
-=======
         uint256 debtPositionId = _sellCreditMarket(bob, alice, RESERVED_ID, 100e6, block.timestamp + 365 days, false);
->>>>>>> 75e15eca
         _borrowAsLimitOrder(bob, 0.03e18, block.timestamp + 365 days);
 
         Vars memory _before = _state();
@@ -474,20 +393,12 @@
     function test_Compensate_compensate_used_to_borrower_exit_cannot_leave_borrower_liquidatable() public {
         _setPrice(1e18);
         _updateConfig("swapFeeAPR", 0);
-<<<<<<< HEAD
-        _updateConfig("overdueLiquidatorReward", 0);
-=======
->>>>>>> 75e15eca
         _deposit(alice, usdc, 100e6);
         _deposit(bob, weth, 2 * 150e18);
         _deposit(bob, usdc, 100e6);
         _deposit(candy, weth, 150e18);
         _lendAsLimitOrder(alice, block.timestamp + 365 days, 1e18);
-<<<<<<< HEAD
-        _borrow(bob, alice, 100e6, block.timestamp + 365 days);
-=======
         _sellCreditMarket(bob, alice, RESERVED_ID, 100e6, block.timestamp + 365 days, false);
->>>>>>> 75e15eca
         _borrowAsLimitOrder(candy, 0, block.timestamp + 365 days);
 
         vm.startPrank(bob);
@@ -521,13 +432,6 @@
         _borrowAsLimitOrder(candy, YieldCurveHelper.customCurve(30 days, uint256(0.25e18), 73 days, uint256(0.25e18)));
         uint256 startDate = block.timestamp;
         uint256 dueDate = startDate + 73 days;
-<<<<<<< HEAD
-        uint256 swapFee1 = size.getSwapFee(1000e6, dueDate);
-        uint256 debtPositionId = _borrow(alice, bob, 1000e6, dueDate);
-        uint256 creditPositionId = size.getCreditPositionIdsByDebtPositionId(debtPositionId)[1];
-
-        assertEq(_state().feeRecipient.borrowATokenBalance, swapFee1);
-=======
         uint256 amount = 1000e6;
         uint256 swapFee1 = size.getSwapFee(amount, dueDate);
         uint256 debtPositionId = _sellCreditMarket(alice, bob, RESERVED_ID, amount, dueDate, false);
@@ -535,7 +439,6 @@
 
         assertEq(_state().feeRecipient.borrowATokenBalance, swapFee1);
         assertEq(_state().alice.borrowATokenBalance, amount);
->>>>>>> 75e15eca
 
         uint256 faceValue = size.getDebtPosition(debtPositionId).faceValue;
 
@@ -552,11 +455,7 @@
         assertEq(size.getDebtPosition(debtPositionId).dueDate, dueDate);
         assertEq(size.getDebtPosition(debtPositionId).faceValue, 0);
         assertEq(_state().alice.debtBalance, 0);
-<<<<<<< HEAD
-        assertEq(_state().candy.debtBalance, size.getOverdueDebt(debtPositionId2));
-=======
         assertEq(_state().candy.debtBalance, size.getDebtPosition(debtPositionId2).faceValue);
->>>>>>> 75e15eca
         assertEq(aliceCollateralAfter, aliceCollateralBefore);
 
         _deposit(candy, usdc, 10_000e6);
@@ -574,10 +473,6 @@
 
         _updateConfig("borrowATokenCap", type(uint256).max);
         _updateConfig("swapFeeAPR", 0.1e18);
-<<<<<<< HEAD
-        _updateConfig("overdueLiquidatorReward", 0);
-=======
->>>>>>> 75e15eca
         _deposit(alice, weth, 2000e18);
         _deposit(bob, usdc, 1000e6);
         _deposit(candy, weth, 2000e18);
@@ -585,11 +480,7 @@
         _borrowAsLimitOrder(candy, [int256(0.1e18), int256(0.1e18)], [uint256(365 days / 2), uint256(365 days)]);
 
         uint256 dueDate = block.timestamp + 365 days;
-<<<<<<< HEAD
-        uint256 debtPositionId = _borrow(alice, bob, 100e6, dueDate);
-=======
         uint256 debtPositionId = _sellCreditMarket(alice, bob, RESERVED_ID, 100e6, dueDate, false);
->>>>>>> 75e15eca
         uint256 creditPositionId = size.getCreditPositionIdsByDebtPositionId(debtPositionId)[1];
 
         vm.warp(block.timestamp + (365 days) / 2);
@@ -597,11 +488,7 @@
         _deposit(alice, usdc, 1000e6);
 
         uint256 debtPositionId2 =
-<<<<<<< HEAD
             _buyCreditMarket(alice, candy, size.getDebtPosition(debtPositionId).faceValue, dueDate);
-=======
-            _lendAsMarketOrder(alice, candy, size.getDebtPosition(debtPositionId).faceValue, dueDate);
->>>>>>> 75e15eca
         uint256 creditPositionId2 = size.getCreditPositionIdsByDebtPositionId(debtPositionId2)[0];
         _compensate(alice, creditPositionId, creditPositionId2);
 
@@ -633,11 +520,7 @@
         assertEq(_state().alice.borrowATokenBalance, 200e6);
 
         // Alice borrows from Bob's offer
-<<<<<<< HEAD
-        uint256 debtPositionId = _borrow(alice, bob, 70e6, block.timestamp + 5 days);
-=======
         uint256 debtPositionId = _sellCreditMarket(alice, bob, RESERVED_ID, 70e6, block.timestamp + 5 days, false);
->>>>>>> 75e15eca
         uint256 creditPositionId = size.getCreditPositionIdsByDebtPositionId(debtPositionId)[1];
 
         // Borrower (Alice) exits the loan to the offer made by Candy
