// SPDX-License-Identifier: UNLICENSED
pragma solidity 0.8.24;

import {BaseTest} from "@test/BaseTest.sol";
import {Vars} from "@test/BaseTestGeneral.sol";

import {Errors} from "@src/libraries/Errors.sol";

import {PERCENT} from "@src/libraries/Math.sol";
import {FixedLoanStatus} from "@src/libraries/fixed/FixedLoanLibrary.sol";
import {RepayParams} from "@src/libraries/fixed/actions/Repay.sol";

import {Math} from "@src/libraries/Math.sol";

contract RepayTest is BaseTest {
    function test_Repay_repay_full_FOL() public {
        _deposit(alice, weth, 100e18);
        _deposit(alice, usdc, 100e6);
        _deposit(bob, weth, 100e18);
        _deposit(bob, usdc, 100e6);
        _deposit(candy, weth, 100e18);
        _deposit(candy, usdc, 100e6);
        _lendAsLimitOrder(alice, 12, 0.05e18, 12);
        uint256 amountFixedLoanId1 = 10e6;
        uint256 loanId = _borrowAsMarketOrder(bob, alice, amountFixedLoanId1, 12);
        uint256 faceValue = Math.mulDivUp(amountFixedLoanId1, PERCENT + 0.05e18, PERCENT);
        uint256 repayFee = size.maximumRepayFee(loanId);

        Vars memory _before = _state();

        _repay(bob, loanId);

        Vars memory _after = _state();

        assertEq(_after.bob.debtAmount, _before.bob.debtAmount - faceValue - repayFee);
        assertEq(_after.bob.borrowAmount, _before.bob.borrowAmount - faceValue);
        assertEq(_after.alice.borrowAmount, _before.alice.borrowAmount);
        assertEq(_after.size.borrowAmount, _before.size.borrowAmount + faceValue);
        assertEq(_after.variablePool.borrowAmount, _before.variablePool.borrowAmount);
<<<<<<< HEAD
        assertEq(size.getFixedLoan(loanId).debt, 0);
    }

    function test_Repay_repay_partial_FOL() public {
        _deposit(alice, weth, 100e18);
        _deposit(alice, usdc, 100e6);
        _deposit(bob, weth, 100e18);
        _deposit(bob, usdc, 100e6);
        _deposit(candy, weth, 100e18);
        _deposit(candy, usdc, 100e6);
        _lendAsLimitOrder(alice, 12, 0.05e18, 12);
        uint256 amountFixedLoanId1 = 10e6;
        uint256 loanId = _borrowAsMarketOrder(bob, alice, amountFixedLoanId1, 12);
        uint256 faceValue = Math.mulDivUp(amountFixedLoanId1, PERCENT + 0.05e18, PERCENT);
        uint256 repayFee = size.maximumRepayFee(loanId);

        Vars memory _before = _state();

        _repay(bob, loanId, faceValue / 2);

        Vars memory _after = _state();

        assertEq(_after.bob.debtAmount, _before.bob.debtAmount - faceValue / 2 - repayFee / 2);
        assertEq(_after.bob.borrowAmount, _before.bob.borrowAmount - faceValue / 2);
        assertEq(_after.alice.borrowAmount, _before.alice.borrowAmount + faceValue / 2);
        assertEq(_after.size.borrowAmount, _before.size.borrowAmount, 0);
        assertGt(size.getFixedLoan(loanId).debt, 0);
    }
=======
        assertEq(size.getDebt(loanId), 0);
    }

    function test_Repay_repay_partial_FOL() internal {}
>>>>>>> 6710cf54

    function test_Repay_overdue_does_not_increase_debt() public {
        _deposit(alice, weth, 100e18);
        _deposit(alice, usdc, 100e6);
        _deposit(bob, weth, 100e18);
        _deposit(bob, usdc, 100e6);
        _deposit(candy, weth, 100e18);
        _deposit(candy, usdc, 100e6);
        _lendAsLimitOrder(alice, 12, 0.05e18, 12);
        uint256 amountFixedLoanId1 = 10e6;
        uint256 loanId = _borrowAsMarketOrder(bob, alice, amountFixedLoanId1, 12);
        uint256 faceValue = Math.mulDivUp(amountFixedLoanId1, PERCENT + 0.05e18, PERCENT);
        uint256 repayFee = size.maximumRepayFee(loanId);

        Vars memory _before = _state();
        assertEq(size.getFixedLoanStatus(loanId), FixedLoanStatus.ACTIVE);

        vm.warp(365 days);

        Vars memory _overdue = _state();

        assertEq(_overdue.bob.debtAmount, _before.bob.debtAmount);
        assertEq(_overdue.bob.borrowAmount, _before.bob.borrowAmount);
        assertEq(_overdue.variablePool.borrowAmount, _before.variablePool.borrowAmount);
<<<<<<< HEAD
        assertGt(size.getFixedLoan(loanId).debt, 0);
=======
        assertGt(size.getDebt(loanId), 0);
>>>>>>> 6710cf54
        assertEq(size.getFixedLoanStatus(loanId), FixedLoanStatus.OVERDUE);

        _repay(bob, loanId);

        Vars memory _after = _state();

        assertEq(_after.bob.debtAmount, _before.bob.debtAmount - faceValue - repayFee);
        assertEq(_after.bob.borrowAmount, _before.bob.borrowAmount - faceValue);
        assertEq(_after.variablePool.borrowAmount, _before.variablePool.borrowAmount);
        assertEq(_after.alice.borrowAmount, _before.alice.borrowAmount);
        assertEq(_after.size.borrowAmount, _before.size.borrowAmount + faceValue);
<<<<<<< HEAD
        assertEq(size.getFixedLoan(loanId).debt, 0);
=======
        assertEq(size.getDebt(loanId), 0);
>>>>>>> 6710cf54
        assertEq(size.getFixedLoanStatus(loanId), FixedLoanStatus.REPAID);
    }

    function test_Repay_repay_claimed_should_revert() public {
        _deposit(alice, weth, 100e18);
        _deposit(alice, usdc, 100e6);
        _deposit(bob, weth, 100e18);
        _deposit(bob, usdc, 200e6);
        _deposit(candy, weth, 100e18);
        _deposit(candy, usdc, 100e6);
        _lendAsLimitOrder(alice, 12, 1e18, 12);
        _lendAsLimitOrder(candy, 12, 1e18, 12);
        uint256 loanId = _borrowAsMarketOrder(bob, alice, 100e6, 12);
        _borrowAsMarketOrder(bob, candy, 100e6, 12);

        Vars memory _before = _state();

        _repay(bob, loanId);
        _claim(bob, loanId);

        Vars memory _after = _state();

        assertEq(_after.alice.borrowAmount, _before.alice.borrowAmount + 200e6);
        assertEq(_after.bob.borrowAmount, _before.bob.borrowAmount - 200e6);
        assertEq(_after.variablePool.borrowAmount, _before.variablePool.borrowAmount);
        assertEq(_after.size.borrowAmount, _before.size.borrowAmount, 0);

        vm.expectRevert(abi.encodeWithSelector(Errors.LOAN_ALREADY_REPAID.selector, loanId));
        _repay(bob, loanId);
    }

<<<<<<< HEAD
    function test_Repay_repay_full_of_SOL() public {
        _deposit(alice, weth, 100e18);
        _deposit(alice, usdc, 100e6);
        _deposit(bob, weth, 100e18);
        _deposit(bob, usdc, 100e6);
        _deposit(candy, weth, 100e18);
        _deposit(candy, usdc, 100e6);
        _lendAsLimitOrder(alice, 12, 0.05e18, 12);
        _lendAsLimitOrder(candy, 12, 0.05e18, 12);
        uint256 amountFixedLoanId1 = 10e6;
        uint256 loanId = _borrowAsMarketOrder(bob, alice, amountFixedLoanId1, 12);
        uint256 solId = _borrowAsMarketOrder(alice, candy, 10e6, 12, [loanId]);
        uint256 faceValue = Math.mulDivUp(amountFixedLoanId1, PERCENT + 0.05e18, PERCENT);
        uint256 repayFee = size.maximumRepayFee(loanId);

        Vars memory _before = _state();

        _repay(alice, solId);

        Vars memory _after = _state();

        assertEq(_after.bob.debtAmount, _before.bob.debtAmount - faceValue - repayFee);
        assertEq(_after.bob.borrowAmount, _before.bob.borrowAmount);
        assertEq(_after.candy.borrowAmount, _before.candy.borrowAmount + faceValue);
        assertEq(_after.size.borrowAmount, _before.size.borrowAmount, 0);
        assertEq(size.getFixedLoan(loanId).debt, 0);
        assertEq(size.getFixedLoan(solId).debt, 0);
    }

    function test_Repay_repay_partial_of_SOL() public {
        _deposit(alice, weth, 100e18);
        _deposit(alice, usdc, 100e6);
        _deposit(bob, weth, 100e18);
        _deposit(bob, usdc, 100e6);
        _deposit(candy, weth, 100e18);
        _deposit(candy, usdc, 100e6);
        _lendAsLimitOrder(alice, 12, 0.05e18, 12);
        _lendAsLimitOrder(candy, 12, 0.05e18, 12);
        uint256 amountFixedLoanId1 = 10e6;
        uint256 loanId = _borrowAsMarketOrder(bob, alice, amountFixedLoanId1, 12);
        uint256 solId = _borrowAsMarketOrder(alice, candy, 10e6, 12, [loanId]);
        uint256 faceValue = Math.mulDivUp(amountFixedLoanId1, PERCENT + 0.05e18, PERCENT);

        Vars memory _before = _state();

        _repay(alice, solId, faceValue / 2);

        Vars memory _after = _state();

        assertEq(_after.bob.debtAmount, _before.bob.debtAmount - faceValue / 2);
        assertEq(_after.candy.borrowAmount, _before.candy.borrowAmount + faceValue / 2);
        assertEq(_after.bob.borrowAmount, _before.bob.borrowAmount);
        assertEq(_after.variablePool.borrowAmount, _before.variablePool.borrowAmount);
        assertEq(_after.size.borrowAmount, _before.size.borrowAmount, 0);
        assertGt(size.getFixedLoan(loanId).debt, 0);
    }

    function test_Repay_repay_partial_cannot_leave_loan_below_minimumCreditBorrowAsset() public {
        _setPrice(1e18);
        _deposit(alice, usdc, 100e6);
        _deposit(bob, weth, 150e18);
        _lendAsLimitOrder(alice, 12, 0, 12);
        uint256 amount = 10e6;
        uint256 loanId = _borrowAsMarketOrder(bob, alice, amount, 12);

        vm.expectRevert(
            abi.encodeWithSelector(
                Errors.CREDIT_LOWER_THAN_MINIMUM_CREDIT.selector, 4e6, size.fixedConfig().minimumCreditBorrowAsset
            )
        );
        _repay(bob, loanId, 6e6);
        assertGt(size.getCredit(loanId), size.fixedConfig().minimumCreditBorrowAsset);
    }

=======
    function test_Repay_repay_partial_cannot_leave_loan_below_minimumCreditBorrowAsset() internal {}

>>>>>>> 6710cf54
    function testFuzz_Repay_repay_partial_cannot_leave_loan_below_minimumCreditBorrowAsset(
        uint256 borrowAmount,
        uint256 repayAmount
    ) public {
        borrowAmount = bound(borrowAmount, size.fixedConfig().minimumCreditBorrowAsset, 100e6);
        repayAmount = bound(repayAmount, 0, borrowAmount);

        _setPrice(1e18);
        _deposit(alice, usdc, 100e6);
        _deposit(bob, weth, 160e18);
        _lendAsLimitOrder(alice, 12, 0, 12);
        uint256 loanId = _borrowAsMarketOrder(bob, alice, borrowAmount, 12);

        vm.prank(bob);
        try size.repay(RepayParams({loanId: loanId})) {} catch {}
        assertGe(size.getCredit(loanId), size.fixedConfig().minimumCreditBorrowAsset);
    }

    function test_Repay_repay_pays_repayFeeAPR() private {}

    function test_Repay_repay_pays_repayFeeAPR_at_different_times_different_amounts() private {}
}<|MERGE_RESOLUTION|>--- conflicted
+++ resolved
@@ -37,41 +37,10 @@
         assertEq(_after.alice.borrowAmount, _before.alice.borrowAmount);
         assertEq(_after.size.borrowAmount, _before.size.borrowAmount + faceValue);
         assertEq(_after.variablePool.borrowAmount, _before.variablePool.borrowAmount);
-<<<<<<< HEAD
-        assertEq(size.getFixedLoan(loanId).debt, 0);
-    }
-
-    function test_Repay_repay_partial_FOL() public {
-        _deposit(alice, weth, 100e18);
-        _deposit(alice, usdc, 100e6);
-        _deposit(bob, weth, 100e18);
-        _deposit(bob, usdc, 100e6);
-        _deposit(candy, weth, 100e18);
-        _deposit(candy, usdc, 100e6);
-        _lendAsLimitOrder(alice, 12, 0.05e18, 12);
-        uint256 amountFixedLoanId1 = 10e6;
-        uint256 loanId = _borrowAsMarketOrder(bob, alice, amountFixedLoanId1, 12);
-        uint256 faceValue = Math.mulDivUp(amountFixedLoanId1, PERCENT + 0.05e18, PERCENT);
-        uint256 repayFee = size.maximumRepayFee(loanId);
-
-        Vars memory _before = _state();
-
-        _repay(bob, loanId, faceValue / 2);
-
-        Vars memory _after = _state();
-
-        assertEq(_after.bob.debtAmount, _before.bob.debtAmount - faceValue / 2 - repayFee / 2);
-        assertEq(_after.bob.borrowAmount, _before.bob.borrowAmount - faceValue / 2);
-        assertEq(_after.alice.borrowAmount, _before.alice.borrowAmount + faceValue / 2);
-        assertEq(_after.size.borrowAmount, _before.size.borrowAmount, 0);
-        assertGt(size.getFixedLoan(loanId).debt, 0);
-    }
-=======
         assertEq(size.getDebt(loanId), 0);
     }
 
     function test_Repay_repay_partial_FOL() internal {}
->>>>>>> 6710cf54
 
     function test_Repay_overdue_does_not_increase_debt() public {
         _deposit(alice, weth, 100e18);
@@ -96,11 +65,7 @@
         assertEq(_overdue.bob.debtAmount, _before.bob.debtAmount);
         assertEq(_overdue.bob.borrowAmount, _before.bob.borrowAmount);
         assertEq(_overdue.variablePool.borrowAmount, _before.variablePool.borrowAmount);
-<<<<<<< HEAD
-        assertGt(size.getFixedLoan(loanId).debt, 0);
-=======
         assertGt(size.getDebt(loanId), 0);
->>>>>>> 6710cf54
         assertEq(size.getFixedLoanStatus(loanId), FixedLoanStatus.OVERDUE);
 
         _repay(bob, loanId);
@@ -112,11 +77,7 @@
         assertEq(_after.variablePool.borrowAmount, _before.variablePool.borrowAmount);
         assertEq(_after.alice.borrowAmount, _before.alice.borrowAmount);
         assertEq(_after.size.borrowAmount, _before.size.borrowAmount + faceValue);
-<<<<<<< HEAD
-        assertEq(size.getFixedLoan(loanId).debt, 0);
-=======
         assertEq(size.getDebt(loanId), 0);
->>>>>>> 6710cf54
         assertEq(size.getFixedLoanStatus(loanId), FixedLoanStatus.REPAID);
     }
 
@@ -148,85 +109,8 @@
         _repay(bob, loanId);
     }
 
-<<<<<<< HEAD
-    function test_Repay_repay_full_of_SOL() public {
-        _deposit(alice, weth, 100e18);
-        _deposit(alice, usdc, 100e6);
-        _deposit(bob, weth, 100e18);
-        _deposit(bob, usdc, 100e6);
-        _deposit(candy, weth, 100e18);
-        _deposit(candy, usdc, 100e6);
-        _lendAsLimitOrder(alice, 12, 0.05e18, 12);
-        _lendAsLimitOrder(candy, 12, 0.05e18, 12);
-        uint256 amountFixedLoanId1 = 10e6;
-        uint256 loanId = _borrowAsMarketOrder(bob, alice, amountFixedLoanId1, 12);
-        uint256 solId = _borrowAsMarketOrder(alice, candy, 10e6, 12, [loanId]);
-        uint256 faceValue = Math.mulDivUp(amountFixedLoanId1, PERCENT + 0.05e18, PERCENT);
-        uint256 repayFee = size.maximumRepayFee(loanId);
-
-        Vars memory _before = _state();
-
-        _repay(alice, solId);
-
-        Vars memory _after = _state();
-
-        assertEq(_after.bob.debtAmount, _before.bob.debtAmount - faceValue - repayFee);
-        assertEq(_after.bob.borrowAmount, _before.bob.borrowAmount);
-        assertEq(_after.candy.borrowAmount, _before.candy.borrowAmount + faceValue);
-        assertEq(_after.size.borrowAmount, _before.size.borrowAmount, 0);
-        assertEq(size.getFixedLoan(loanId).debt, 0);
-        assertEq(size.getFixedLoan(solId).debt, 0);
-    }
-
-    function test_Repay_repay_partial_of_SOL() public {
-        _deposit(alice, weth, 100e18);
-        _deposit(alice, usdc, 100e6);
-        _deposit(bob, weth, 100e18);
-        _deposit(bob, usdc, 100e6);
-        _deposit(candy, weth, 100e18);
-        _deposit(candy, usdc, 100e6);
-        _lendAsLimitOrder(alice, 12, 0.05e18, 12);
-        _lendAsLimitOrder(candy, 12, 0.05e18, 12);
-        uint256 amountFixedLoanId1 = 10e6;
-        uint256 loanId = _borrowAsMarketOrder(bob, alice, amountFixedLoanId1, 12);
-        uint256 solId = _borrowAsMarketOrder(alice, candy, 10e6, 12, [loanId]);
-        uint256 faceValue = Math.mulDivUp(amountFixedLoanId1, PERCENT + 0.05e18, PERCENT);
-
-        Vars memory _before = _state();
-
-        _repay(alice, solId, faceValue / 2);
-
-        Vars memory _after = _state();
-
-        assertEq(_after.bob.debtAmount, _before.bob.debtAmount - faceValue / 2);
-        assertEq(_after.candy.borrowAmount, _before.candy.borrowAmount + faceValue / 2);
-        assertEq(_after.bob.borrowAmount, _before.bob.borrowAmount);
-        assertEq(_after.variablePool.borrowAmount, _before.variablePool.borrowAmount);
-        assertEq(_after.size.borrowAmount, _before.size.borrowAmount, 0);
-        assertGt(size.getFixedLoan(loanId).debt, 0);
-    }
-
-    function test_Repay_repay_partial_cannot_leave_loan_below_minimumCreditBorrowAsset() public {
-        _setPrice(1e18);
-        _deposit(alice, usdc, 100e6);
-        _deposit(bob, weth, 150e18);
-        _lendAsLimitOrder(alice, 12, 0, 12);
-        uint256 amount = 10e6;
-        uint256 loanId = _borrowAsMarketOrder(bob, alice, amount, 12);
-
-        vm.expectRevert(
-            abi.encodeWithSelector(
-                Errors.CREDIT_LOWER_THAN_MINIMUM_CREDIT.selector, 4e6, size.fixedConfig().minimumCreditBorrowAsset
-            )
-        );
-        _repay(bob, loanId, 6e6);
-        assertGt(size.getCredit(loanId), size.fixedConfig().minimumCreditBorrowAsset);
-    }
-
-=======
     function test_Repay_repay_partial_cannot_leave_loan_below_minimumCreditBorrowAsset() internal {}
 
->>>>>>> 6710cf54
     function testFuzz_Repay_repay_partial_cannot_leave_loan_below_minimumCreditBorrowAsset(
         uint256 borrowAmount,
         uint256 repayAmount
