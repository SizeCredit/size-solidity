--- conflicted
+++ resolved
@@ -21,12 +21,8 @@
         _deposit(candy, usdc, 100e6);
         _lendAsLimitOrder(alice, block.timestamp + 365 days, 0.05e18);
         uint256 amountLoanId1 = 10e6;
-<<<<<<< HEAD
-        uint256 debtPositionId = _borrow(bob, alice, amountLoanId1, block.timestamp + 365 days);
-=======
         uint256 debtPositionId =
             _sellCreditMarket(bob, alice, RESERVED_ID, amountLoanId1, block.timestamp + 365 days, false);
->>>>>>> 75e15eca
         uint256 faceValue = size.getDebtPosition(debtPositionId).faceValue;
 
         Vars memory _before = _state();
@@ -35,11 +31,7 @@
 
         Vars memory _after = _state();
 
-<<<<<<< HEAD
-        assertEq(_after.bob.debtBalance, _before.bob.debtBalance - faceValue - size.feeConfig().overdueLiquidatorReward);
-=======
         assertEq(_after.bob.debtBalance, _before.bob.debtBalance - faceValue);
->>>>>>> 75e15eca
         assertEq(_after.bob.borrowATokenBalance, _before.bob.borrowATokenBalance - faceValue);
         assertEq(_after.alice.borrowATokenBalance, _before.alice.borrowATokenBalance);
         assertEq(_after.size.borrowATokenBalance, _before.size.borrowATokenBalance + faceValue);
@@ -56,12 +48,8 @@
         _deposit(candy, usdc, 100e6);
         _lendAsLimitOrder(alice, block.timestamp + 365 days, 0.05e18);
         uint256 amountLoanId1 = 10e6;
-<<<<<<< HEAD
-        uint256 debtPositionId = _borrow(bob, alice, amountLoanId1, block.timestamp + 365 days);
-=======
         uint256 debtPositionId =
             _sellCreditMarket(bob, alice, RESERVED_ID, amountLoanId1, block.timestamp + 365 days, false);
->>>>>>> 75e15eca
         uint256 faceValue = size.getDebtPosition(debtPositionId).faceValue;
 
         Vars memory _before = _state();
@@ -81,11 +69,7 @@
 
         Vars memory _after = _state();
 
-<<<<<<< HEAD
-        assertEq(_after.bob.debtBalance, _before.bob.debtBalance - faceValue - size.feeConfig().overdueLiquidatorReward);
-=======
         assertEq(_after.bob.debtBalance, _before.bob.debtBalance - faceValue);
->>>>>>> 75e15eca
         assertEq(_after.bob.borrowATokenBalance, _before.bob.borrowATokenBalance - faceValue);
         assertEq(_after.variablePool.borrowATokenBalance, _before.variablePool.borrowATokenBalance);
         assertEq(_after.alice.borrowATokenBalance, _before.alice.borrowATokenBalance);
@@ -103,17 +87,10 @@
         _deposit(candy, usdc, 150e6);
         _lendAsLimitOrder(alice, block.timestamp + 365 days, 1e18);
         _lendAsLimitOrder(candy, block.timestamp + 365 days, 1e18);
-<<<<<<< HEAD
-        uint256 debtPositionId = _borrow(bob, alice, 100e6, block.timestamp + 365 days);
-        uint256 faceValue = size.getDebtPosition(debtPositionId).faceValue;
-        uint256 creditId = size.getCreditPositionIdsByDebtPositionId(debtPositionId)[1];
-        _borrow(bob, candy, 100e6, block.timestamp + 365 days);
-=======
         uint256 debtPositionId = _sellCreditMarket(bob, alice, RESERVED_ID, 100e6, block.timestamp + 365 days, false);
         uint256 faceValue = size.getDebtPosition(debtPositionId).faceValue;
         uint256 creditId = size.getCreditPositionIdsByDebtPositionId(debtPositionId)[1];
         _sellCreditMarket(bob, candy, RESERVED_ID, 100e6, block.timestamp + 365 days, false);
->>>>>>> 75e15eca
 
         Vars memory _before = _state();
 
@@ -144,12 +121,8 @@
         _deposit(alice, usdc, 100e6);
         _deposit(bob, weth, 160e18);
         _lendAsLimitOrder(alice, block.timestamp + 12 days, 0);
-<<<<<<< HEAD
-        uint256 debtPositionId = _borrow(bob, alice, borrowATokenBalance, block.timestamp + 12 days);
-=======
         uint256 debtPositionId =
             _sellCreditMarket(bob, alice, RESERVED_ID, borrowATokenBalance, block.timestamp + 12 days, false);
->>>>>>> 75e15eca
         uint256 creditPositionId = size.getCreditPositionIdsByDebtPositionId(debtPositionId)[1];
 
         vm.prank(bob);
@@ -164,11 +137,7 @@
         YieldCurve memory curve = YieldCurveHelper.pointCurve(365 days, 0.1e18);
         _lendAsLimitOrder(alice, block.timestamp + 365 days, curve);
         uint256 amount = 100e6;
-<<<<<<< HEAD
-        uint256 debtPositionId = _borrow(bob, alice, amount, block.timestamp + 365 days);
-=======
         uint256 debtPositionId = _sellCreditMarket(bob, alice, RESERVED_ID, amount, block.timestamp + 365 days, false);
->>>>>>> 75e15eca
         uint256 faceValue = size.getDebtPosition(debtPositionId).faceValue;
 
         vm.warp(block.timestamp + 365 days);
@@ -186,21 +155,13 @@
         YieldCurve memory curve = YieldCurveHelper.pointCurve(365 days, 0);
         _lendAsLimitOrder(alice, block.timestamp + 365 days, curve);
         uint256 amount = 100e6;
-<<<<<<< HEAD
-        uint256 debtPositionId = _borrow(bob, alice, amount, block.timestamp + 365 days);
-=======
         uint256 debtPositionId = _sellCreditMarket(bob, alice, RESERVED_ID, amount, block.timestamp + 365 days, false);
->>>>>>> 75e15eca
         uint256 faceValue = size.getDebtPosition(debtPositionId).faceValue;
 
         // admin changes fees
         _updateConfig("swapFeeAPR", 0.1e18);
 
-<<<<<<< HEAD
-        uint256 loanId2 = _borrow(candy, alice, amount, block.timestamp + 365 days);
-=======
         uint256 loanId2 = _sellCreditMarket(candy, alice, RESERVED_ID, amount, block.timestamp + 365 days, false);
->>>>>>> 75e15eca
         uint256 faceValue2 = size.getDebtPosition(loanId2).faceValue;
 
         assertTrue(faceValue != faceValue2);
