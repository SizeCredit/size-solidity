// SPDX-License-Identifier: UNLICENSED
pragma solidity 0.8.23;

import {Errors} from "@src/libraries/Errors.sol";
import {BaseTest} from "@test/BaseTest.sol";
import {Vars} from "@test/BaseTestGeneral.sol";

contract SelfLiquidateTest is BaseTest {
    function test_SelfLiquidate_selfliquidate_rapays_with_collateral() public {
        _setPrice(1e18);
<<<<<<< HEAD

        _deposit(alice, usdc, 100e6);
=======
        _updateConfig("overdueLiquidatorReward", 0);
        _updateConfig("swapFeeAPR", 0);
        _deposit(alice, usdc, 150e6);
>>>>>>> f21c3a93
        _deposit(bob, weth, 150e18);
        _deposit(liquidator, usdc, 10_000e6);

        assertEq(size.collateralRatio(bob), type(uint256).max);

        _lendAsLimitOrder(alice, block.timestamp + 365 days, 0);
        uint256 debtPositionId = _borrow(bob, alice, 100e6, block.timestamp + 365 days);
        uint256 creditPositionId = size.getCreditPositionIdsByDebtPositionId(debtPositionId)[1];

        assertEq(size.getDebtPositionAssignedCollateral(debtPositionId), 150e18);
        assertEq(size.getDebtPosition(debtPositionId).faceValue, 100e6);
        assertEq(size.collateralRatio(bob), 1.5e18);
        assertTrue(!size.isUserUnderwater(bob));
        assertTrue(!size.isDebtPositionLiquidatable(debtPositionId));

        _setPrice(0.5e18);
        assertEq(size.collateralRatio(bob), 0.75e18);

        uint256 debtInCollateralToken =
            size.debtTokenAmountToCollateralTokenAmount(size.getDebtPosition(debtPositionId).faceValue);

        vm.expectRevert();
        _liquidate(liquidator, debtPositionId, debtInCollateralToken);

        Vars memory _before = _state();

        _selfLiquidate(alice, creditPositionId);

        Vars memory _after = _state();

        assertEq(_after.bob.collateralTokenBalance, _before.bob.collateralTokenBalance - 150e18, 0);
        assertEq(_after.alice.collateralTokenBalance, _before.alice.collateralTokenBalance + 150e18);
        assertEq(_after.bob.debtBalance, _before.bob.debtBalance - 100e6);
    }

    function test_SelfLiquidate_selfliquidate_two_lenders() public {
        _setPrice(1e18);
        _updateConfig("swapFeeAPR", 0);
<<<<<<< HEAD

        _deposit(alice, usdc, 100e6);
        _deposit(candy, usdc, 100e6);
        _deposit(james, usdc, 100e6);
=======
        _updateConfig("overdueLiquidatorReward", 0);
        _deposit(alice, usdc, 150e6);
        _deposit(candy, usdc, 150e6);
        _deposit(james, usdc, 150e6);
>>>>>>> f21c3a93
        _deposit(bob, weth, 200e18);
        _deposit(liquidator, usdc, 10_000e6);

        assertEq(size.collateralRatio(bob), type(uint256).max);

        _lendAsLimitOrder(alice, block.timestamp + 365 days, 0);
        _lendAsLimitOrder(candy, block.timestamp + 365 days, 0);
        _lendAsLimitOrder(james, block.timestamp + 365 days, 0);

        uint256 debtPositionId = _borrow(bob, alice, 100e6, block.timestamp + 365 days);
        uint256 creditPositionId1 = size.getCreditPositionIdsByDebtPositionId(debtPositionId)[1];
        _sellCreditMarket(alice, candy, creditPositionId1, 70e6, block.timestamp + 365 days);
        uint256 creditPositionId2 = size.getCreditPositionIdsByDebtPositionId(debtPositionId)[2];
        _sellCreditMarket(candy, james, creditPositionId2, 30e6, block.timestamp + 365 days);
        uint256 creditPositionId3 = size.getCreditPositionIdsByDebtPositionId(debtPositionId)[3];

        assertEq(size.getDebtPositionAssignedCollateral(debtPositionId), 200e18);
        assertEq(size.getDebtPosition(debtPositionId).faceValue, 100e6);
        assertEq(size.collateralRatio(bob), 2.0e18);
        assertTrue(!size.isUserUnderwater(bob));
        assertTrue(!size.isDebtPositionLiquidatable(debtPositionId));

        _setPrice(0.6e18);

        vm.expectRevert(abi.encodeWithSelector(Errors.LIQUIDATION_NOT_AT_LOSS.selector, creditPositionId1, 1.2e18));
        _selfLiquidate(alice, creditPositionId1);
        vm.expectRevert(abi.encodeWithSelector(Errors.LIQUIDATION_NOT_AT_LOSS.selector, creditPositionId2, 1.2e18));
        _selfLiquidate(candy, creditPositionId2);
        vm.expectRevert(abi.encodeWithSelector(Errors.LIQUIDATION_NOT_AT_LOSS.selector, creditPositionId3, 1.2e18));
        _selfLiquidate(james, creditPositionId3);
    }

    function test_SelfLiquidate_selfliquidate_keeps_accounting_in_check() public {
        _setPrice(1e18);
<<<<<<< HEAD
=======
        _updateConfig("swapFeeAPR", 0);
        _updateConfig("overdueLiquidatorReward", 0);
>>>>>>> f21c3a93

        _deposit(alice, weth, 150e18);
        _deposit(alice, usdc, 150e6);
        _deposit(bob, weth, 150e18);
        _deposit(candy, usdc, 150e6);
        _deposit(james, usdc, 150e6);
        _deposit(liquidator, usdc, 10_000e6);

        assertEq(size.collateralRatio(bob), type(uint256).max);

        _lendAsLimitOrder(alice, block.timestamp + 365 days, 0);
        _lendAsLimitOrder(candy, block.timestamp + 365 days, 0);
        _lendAsLimitOrder(james, block.timestamp + 365 days, 0);
        uint256 debtPositionId = _borrow(bob, alice, 100e6, block.timestamp + 365 days);
        uint256 creditPositionId = size.getCreditPositionIdsByDebtPositionId(debtPositionId)[1];
        _sellCreditMarket(alice, candy, creditPositionId, block.timestamp + 365 days);
        uint256 creditPositionId2 = size.getCreditPositionIdsByDebtPositionId(debtPositionId)[2];
        _borrow(alice, james, 100e6, block.timestamp + 365 days);

        assertEq(size.getDebtPositionAssignedCollateral(debtPositionId), 150e18);
        assertEq(size.getDebtPosition(debtPositionId).faceValue, 100e6);
        assertEq(size.collateralRatio(bob), 1.5e18);
        assertTrue(!size.isUserUnderwater(bob));
        assertTrue(!size.isDebtPositionLiquidatable(debtPositionId));

        _setPrice(0.5e18);
        assertEq(size.collateralRatio(bob), 0.75e18);

        uint256 faceValueInCollateralToken =
            size.debtTokenAmountToCollateralTokenAmount(size.getDebtPosition(debtPositionId).faceValue);

        vm.expectRevert();
        _liquidate(liquidator, debtPositionId, faceValueInCollateralToken);

        Vars memory _before = _state();

        _selfLiquidate(candy, creditPositionId2);

        Vars memory _after = _state();

        assertEq(_after.bob.collateralTokenBalance, _before.bob.collateralTokenBalance - 150e18, 0);
        assertEq(_after.candy.collateralTokenBalance, _before.candy.collateralTokenBalance + 150e18);
        assertEq(_after.feeRecipient.borrowATokenBalance, _before.feeRecipient.borrowATokenBalance);
        assertEq(_after.bob.debtBalance, _before.bob.debtBalance - 100e6);
    }

    function test_SelfLiquidate_selfliquidate_should_not_leave_dust_loan_when_no_exits() public {
        _setPrice(1e18);

        _deposit(alice, usdc, 150e6);
        _deposit(bob, weth, 200e18 - 1);
        _deposit(liquidator, usdc, 10_000e6);
        _lendAsLimitOrder(alice, block.timestamp + 365 days, 0);
        uint256 debtPositionId = _borrow(bob, alice, 100e6, block.timestamp + 365 days);
        uint256 creditPositionId = size.getCreditPositionIdsByDebtPositionId(debtPositionId)[1];

        _setPrice(0.5e18);
        _selfLiquidate(alice, creditPositionId);
    }

    function test_SelfLiquidate_selfliquidate_should_not_leave_dust_loan_if_already_exited() public {
        _setPrice(1e18);

        _deposit(alice, weth, 150e18);
        _deposit(alice, usdc, 150e6);
        _deposit(bob, weth, 150e18);
        _deposit(bob, usdc, 150e6);
        _deposit(candy, weth, 150e18);
        _deposit(candy, usdc, 150e6);
        _deposit(james, usdc, 200e6);
        _deposit(james, weth, 150e18);
        _deposit(liquidator, usdc, 10_000e6);
        _lendAsLimitOrder(alice, block.timestamp + 365 days, 0);
        _lendAsLimitOrder(bob, block.timestamp + 365 days, 0);
        _lendAsLimitOrder(candy, block.timestamp + 365 days, 0);
        _lendAsLimitOrder(james, block.timestamp + 365 days, 0);
        uint256 debtPositionId = _borrow(bob, alice, 50e6, block.timestamp + 365 days);
        uint256 creditPositionId = size.getCreditPositionIdsByDebtPositionId(debtPositionId)[1];
        uint256 credit = 10e6;
        _sellCreditMarket(alice, candy, creditPositionId, credit, block.timestamp + 365 days);
        _borrow(alice, james, 80e6, block.timestamp + 365 days);
        _borrow(bob, james, 40e6, block.timestamp + 365 days);

        _setPrice(0.25e18);

<<<<<<< HEAD
        assertEq(size.getDebtPosition(debtPositionId).faceValue, 50e6);
        assertEq(size.getDebtPosition(debtPositionId).faceValue, 50e6);
        assertEq(size.getCreditPosition(creditPositionId).credit, 50e6);

        _selfLiquidate(alice, creditPositionId);

        assertEq(size.getDebtPosition(debtPositionId).faceValue, 0);
        assertEq(size.getCreditPosition(creditPositionId).credit, 0);
=======
        _selfLiquidate(alice, creditPositionId);

        assertEq(size.getOverdueDebt(debtPositionId), credit);
>>>>>>> f21c3a93
        assertEq(size.getCreditPosition(creditPositionId).credit, 0);
    }

    function test_SelfLiquidate_selfliquidate_should_not_leave_dust_loan() public {
        _setPrice(1e18);

        _deposit(alice, weth, 150e18);
        _deposit(alice, usdc, 150e6);
        _deposit(bob, weth, 300e18);
        _deposit(bob, usdc, 150e6);
        _deposit(candy, weth, 150e18);
        _deposit(candy, usdc, 150e6);
        _deposit(james, usdc, 200e6);
        _deposit(liquidator, usdc, 10_000e6);
        _lendAsLimitOrder(alice, block.timestamp + 365 days, 0);
        _lendAsLimitOrder(bob, block.timestamp + 365 days, 0);
        _lendAsLimitOrder(candy, block.timestamp + 365 days, 0);
        _lendAsLimitOrder(james, block.timestamp + 365 days, 0);
        uint256 debtPositionId = _borrow(bob, alice, 100e6, block.timestamp + 365 days);
        uint256 creditPositionId = size.getCreditPositionIdsByDebtPositionId(debtPositionId)[1];
        _sellCreditMarket(alice, candy, creditPositionId, 49e6, block.timestamp + 365 days);
        uint256 creditPositionId2 = size.getCreditPositionIdsByDebtPositionId(debtPositionId)[2];
        _sellCreditMarket(candy, bob, creditPositionId2, 44e6, block.timestamp + 365 days);
        uint256 creditPositionId3 = size.getCreditPositionIdsByDebtPositionId(debtPositionId)[3];
        _borrow(alice, james, 60e6, block.timestamp + 365 days);
        _borrow(candy, james, 80e6, block.timestamp + 365 days);

        _setPrice(0.25e18);

        _selfLiquidate(candy, creditPositionId2);

        assertEq(size.getCreditPosition(creditPositionId2).credit, 0);

        _selfLiquidate(bob, creditPositionId3);

        assertEq(size.getCreditPosition(creditPositionId3).credit, 0);
    }

    function test_SelfLiquidate_selfliquidateLoan_should_work() public {
        _setPrice(1e18);
        _updateConfig("swapFeeAPR", 0);
        _updateConfig("fragmentationFee", 0);

        _deposit(alice, weth, 150e18);
        _deposit(alice, usdc, 150e6);
        _deposit(bob, weth, 150e18);
        _deposit(candy, weth, 150e18);
        _deposit(candy, usdc, 150e6);
        _deposit(james, usdc, 150e6);
        _deposit(liquidator, usdc, 10_000e6);

        assertEq(size.collateralRatio(bob), type(uint256).max);

        _lendAsLimitOrder(alice, block.timestamp + 365 days, [int256(0)], [uint256(365 days)]);
        _lendAsLimitOrder(candy, block.timestamp + 365 days, [int256(0)], [uint256(365 days)]);
        _lendAsLimitOrder(james, block.timestamp + 365 days, [int256(0)], [uint256(365 days)]);

        uint256 debtPositionId1 = _borrow(alice, candy, 100e6, block.timestamp + 365 days);
        uint256 creditPositionId1 = size.getCreditPositionIdsByDebtPositionId(debtPositionId1)[1];
        _sellCreditMarket(candy, james, creditPositionId1, 30e6, block.timestamp + 365 days);
        uint256 creditPositionId2 = size.getCreditPositionIdsByDebtPositionId(debtPositionId1)[2];

        assertEq(size.getDebtPositionAssignedCollateral(debtPositionId1), 150e18);
        assertEq(size.getDebtPosition(debtPositionId1).faceValue, 100e6);
        assertEq(size.getCreditPosition(creditPositionId1).credit, 70e6);
        assertEq(size.collateralRatio(alice), 1.5e18);
        assertTrue(!size.isUserUnderwater(bob));
        assertTrue(!size.isDebtPositionLiquidatable(debtPositionId1));
        _setPrice(0.5e18);
        assertEq(size.collateralRatio(alice), 0.75e18);
        _selfLiquidate(candy, creditPositionId1);
        _selfLiquidate(james, creditPositionId2);
    }

    function test_SelfLiquidate_selfliquidateLoan_insufficient_debt_token_repay_fee() public {
        _setPrice(1e18);
        _deposit(alice, weth, 200e18);
        _deposit(alice, usdc, 150e6);
        _deposit(bob, weth, 200e18);
        _deposit(candy, weth, 200e18);
        _deposit(candy, usdc, 150e6);
        _deposit(james, usdc, 150e6);
        _deposit(liquidator, usdc, 10_000e6);

        assertEq(size.collateralRatio(bob), type(uint256).max);

        _lendAsLimitOrder(alice, block.timestamp + 365 days, [int256(0)], [uint256(365 days)]);
        _lendAsLimitOrder(candy, block.timestamp + 365 days, [int256(0)], [uint256(365 days)]);
        _lendAsLimitOrder(james, block.timestamp + 365 days, [int256(0)], [uint256(365 days)]);

        uint256 debtPositionId1 = _borrow(alice, candy, 100e6, block.timestamp + 365 days);
        uint256 creditPositionId1 = size.getCreditPositionIdsByDebtPositionId(debtPositionId1)[1];
        _sellCreditMarket(candy, james, creditPositionId1, 30e6, block.timestamp + 365 days);
        uint256 creditPositionId2 = size.getCreditPositionIdsByDebtPositionId(debtPositionId1)[2];

        assertTrue(!size.isDebtPositionLiquidatable(debtPositionId1));
        _setPrice(0.5e18);

        _selfLiquidate(candy, creditPositionId1);

        assertTrue(size.isUserUnderwater(alice));
        _selfLiquidate(james, creditPositionId2);
    }

    function testFuzz_SelfLiquidate_selfliquidateLoan_insufficient_debt_token_repay_fee_no_fees(uint256 exitAmount)
        public
    {
        _updateConfig("fragmentationFee", 0);
        _setPrice(1e18);
        _deposit(alice, weth, 200e18);
        _deposit(candy, usdc, 150e6);
        _deposit(james, usdc, 150e6);

        uint256 borrowAmount = 100e6;
        exitAmount = bound(
            exitAmount,
            size.riskConfig().minimumCreditBorrowAToken + size.feeConfig().fragmentationFee,
            borrowAmount - size.riskConfig().minimumCreditBorrowAToken - size.feeConfig().fragmentationFee
        );
        uint256 swapFee = size.getSwapFee(exitAmount, block.timestamp + 365 days);
        vm.assume(exitAmount > swapFee + size.feeConfig().fragmentationFee);

        _lendAsLimitOrder(alice, block.timestamp + 365 days, [int256(0)], [uint256(365 days)]);
        _lendAsLimitOrder(candy, block.timestamp + 365 days, [int256(0)], [uint256(365 days)]);
        _lendAsLimitOrder(james, block.timestamp + 365 days, [int256(0)], [uint256(365 days)]);

        uint256 debtPositionId1 = _borrow(alice, candy, borrowAmount, block.timestamp + 365 days);
        uint256 creditPositionId1 = size.getCreditPositionIdsByDebtPositionId(debtPositionId1)[1];
        _sellCreditMarket(candy, james, creditPositionId1, exitAmount, block.timestamp + 365 days);
        uint256 creditPositionId2 = size.getCreditPositionIdsByDebtPositionId(debtPositionId1)[2];

        assertTrue(!size.isDebtPositionLiquidatable(debtPositionId1));
        _setPrice(0.4e18);

        _selfLiquidate(candy, creditPositionId1);

        assertTrue(size.isUserUnderwater(alice));
        _selfLiquidate(james, creditPositionId2);
    }

    function testFuzz_SelfLiquidate_selfliquidateLoan_compensate_used_to_borrower_exit(uint256 exitAmount) public {
        _setPrice(1e18);

        _deposit(alice, weth, 200e18);
        _deposit(candy, usdc, 150e6);
        _deposit(james, weth, 400e18);
        _deposit(james, usdc, 150e6);

        uint256 borrowAmount = 100e6;
        exitAmount = bound(
            exitAmount,
            size.riskConfig().minimumCreditBorrowAToken + size.feeConfig().fragmentationFee,
            borrowAmount - size.riskConfig().minimumCreditBorrowAToken - size.feeConfig().fragmentationFee
        );
        uint256 swapFee = size.getSwapFee(exitAmount, block.timestamp + 365 days);
        vm.assume(exitAmount > swapFee + size.feeConfig().fragmentationFee);

        _lendAsLimitOrder(alice, block.timestamp + 365 days, [int256(0)], [uint256(365 days)]);
        _lendAsLimitOrder(candy, block.timestamp + 365 days, [int256(0)], [uint256(365 days)]);
        _lendAsLimitOrder(james, block.timestamp + 365 days, [int256(0)], [uint256(365 days)]);
        _borrowAsLimitOrder(james, 0, block.timestamp + 365 days);

        uint256 debtPositionId1 = _borrow(alice, candy, borrowAmount, block.timestamp + 365 days);
        uint256 creditPositionId1 = size.getCreditPositionIdsByDebtPositionId(debtPositionId1)[1];
        _sellCreditMarket(candy, james, creditPositionId1, exitAmount, block.timestamp + 365 days);
        uint256 creditPositionId12 = size.getCreditPositionIdsByDebtPositionId(debtPositionId1)[2];

        _setPrice(0.5e18 - 1);

        _selfLiquidate(candy, creditPositionId1);
        uint256 debtPositionId2 = _lendAsMarketOrder(
            alice, james, borrowAmount - size.feeConfig().fragmentationFee, block.timestamp + 365 days
        );
        uint256 creditPositionId21 = size.getCreditPositionIdsByDebtPositionId(debtPositionId2)[0];
        _compensate(alice, creditPositionId12, creditPositionId21);
    }

    function testFuzz_SelfLiquidate_selfliquidateLoan_repay(uint256 exitAmount) public {
        _setPrice(1e18);
        _deposit(alice, weth, 200e18);
        _deposit(candy, usdc, 150e6);
        _deposit(james, weth, 200e18);
        _deposit(james, usdc, 150e6);

        uint256 borrowAmount = 100e6;
        exitAmount = bound(
            exitAmount,
            size.riskConfig().minimumCreditBorrowAToken + size.feeConfig().fragmentationFee,
            borrowAmount - size.riskConfig().minimumCreditBorrowAToken - size.feeConfig().fragmentationFee
        );
        uint256 swapFee = size.getSwapFee(exitAmount, block.timestamp + 365 days);
        vm.assume(exitAmount > swapFee + size.feeConfig().fragmentationFee);

        _lendAsLimitOrder(alice, block.timestamp + 365 days, [int256(0)], [uint256(365 days)]);
        _lendAsLimitOrder(candy, block.timestamp + 365 days, [int256(0)], [uint256(365 days)]);
        _lendAsLimitOrder(james, block.timestamp + 365 days, [int256(0)], [uint256(365 days)]);
        _borrowAsLimitOrder(james, 0, block.timestamp + 365 days);

        uint256 debtPositionId1 = _borrow(alice, candy, borrowAmount, block.timestamp + 365 days);
        uint256 creditPositionId1 = size.getCreditPositionIdsByDebtPositionId(debtPositionId1)[1];
        _sellCreditMarket(candy, james, creditPositionId1, exitAmount, block.timestamp + 365 days);

        assertTrue(!size.isDebtPositionLiquidatable(debtPositionId1));
        _setPrice(0.5e18);

        _selfLiquidate(candy, creditPositionId1);
        _repay(alice, debtPositionId1);
    }

    function testFuzz_SelfLiquidate_selfliquidateLoan_liquidate(uint256 exitAmount) public {
        _setPrice(1e18);
        _deposit(alice, weth, 200e18);
        _deposit(candy, usdc, 150e6);
        _deposit(james, weth, 200e18);
        _deposit(james, usdc, 150e6);

        uint256 borrowAmount = 100e6;
        exitAmount = bound(
            exitAmount,
            size.riskConfig().minimumCreditBorrowAToken + size.feeConfig().fragmentationFee,
            borrowAmount - size.riskConfig().minimumCreditBorrowAToken - size.feeConfig().fragmentationFee
        );
        uint256 swapFee = size.getSwapFee(exitAmount, block.timestamp + 365 days);
        vm.assume(exitAmount > swapFee + size.feeConfig().fragmentationFee);

        _lendAsLimitOrder(alice, block.timestamp + 365 days, [int256(0)], [uint256(365 days)]);
        _lendAsLimitOrder(candy, block.timestamp + 365 days, [int256(0)], [uint256(365 days)]);
        _lendAsLimitOrder(james, block.timestamp + 365 days, [int256(0)], [uint256(365 days)]);
        _borrowAsLimitOrder(james, 0, block.timestamp + 365 days);

        uint256 debtPositionId1 = _borrow(alice, candy, borrowAmount, block.timestamp + 365 days);
        uint256 creditPositionId1 = size.getCreditPositionIdsByDebtPositionId(debtPositionId1)[1];
        _sellCreditMarket(candy, james, creditPositionId1, exitAmount, block.timestamp + 365 days);

        _setPrice(0.5e18);

        _selfLiquidate(candy, creditPositionId1);
        _deposit(liquidator, usdc, 10_000e6);
        _liquidate(liquidator, debtPositionId1);
    }

    function testFuzz_SelfLiquidate_selfliquidateLoan_creditPosition_insufficient_debt_token_fees(uint256 exitAmount)
        public
    {
        _setPrice(1e18);
        _deposit(alice, weth, 200e18);
        _deposit(candy, usdc, 150e6);
        _deposit(james, usdc, 150e6);

        uint256 borrowAmount = 100e6;
        exitAmount = bound(
            exitAmount,
            size.riskConfig().minimumCreditBorrowAToken + size.feeConfig().fragmentationFee,
            borrowAmount - size.riskConfig().minimumCreditBorrowAToken - size.feeConfig().fragmentationFee
        );
        uint256 swapFee = size.getSwapFee(exitAmount, block.timestamp + 365 days);
        vm.assume(exitAmount > swapFee + size.feeConfig().fragmentationFee);

        _lendAsLimitOrder(alice, block.timestamp + 365 days, [int256(0)], [uint256(365 days)]);
        _lendAsLimitOrder(candy, block.timestamp + 365 days, [int256(0)], [uint256(365 days)]);
        _lendAsLimitOrder(james, block.timestamp + 365 days, [int256(0)], [uint256(365 days)]);

        uint256 debtPositionId1 = _borrow(alice, candy, borrowAmount, block.timestamp + 365 days);
        uint256 creditPositionId1 = size.getCreditPositionIdsByDebtPositionId(debtPositionId1)[1];
        _sellCreditMarket(candy, james, creditPositionId1, exitAmount, block.timestamp + 365 days);
        uint256 creditPositionId2 = size.getCreditPositionIdsByDebtPositionId(debtPositionId1)[2];

        assertTrue(!size.isDebtPositionLiquidatable(debtPositionId1));
        _setPrice(0.5e18);

        _selfLiquidate(candy, creditPositionId1);

        assertTrue(size.isUserUnderwater(alice));
        _selfLiquidate(james, creditPositionId2);
    }

    function test_SelfLiquidate_selfLiquidate_repay() public {
        _setPrice(1e18);
        _deposit(bob, usdc, 150e6);
        _lendAsLimitOrder(bob, block.timestamp + 6 days, 0.03e18);
        _deposit(alice, weth, 200e18);
        uint256 debtPositionId = _borrow(alice, bob, 100e6, block.timestamp + 6 days);

        vm.warp(block.timestamp + 1 days);

        _setPrice(0.3e18);

        assertTrue(size.isUserUnderwater(alice));
        assertTrue(size.isDebtPositionLiquidatable(debtPositionId));

        _selfLiquidate(bob, size.getCreditPositionIdsByDebtPositionId(debtPositionId)[1]);

        assertGt(_state().bob.collateralTokenBalance, 0);
        assertEq(size.getDebtPosition(debtPositionId).faceValue, 0);
    }
}<|MERGE_RESOLUTION|>--- conflicted
+++ resolved
@@ -8,14 +8,8 @@
 contract SelfLiquidateTest is BaseTest {
     function test_SelfLiquidate_selfliquidate_rapays_with_collateral() public {
         _setPrice(1e18);
-<<<<<<< HEAD
-
-        _deposit(alice, usdc, 100e6);
-=======
-        _updateConfig("overdueLiquidatorReward", 0);
         _updateConfig("swapFeeAPR", 0);
         _deposit(alice, usdc, 150e6);
->>>>>>> f21c3a93
         _deposit(bob, weth, 150e18);
         _deposit(liquidator, usdc, 10_000e6);
 
@@ -54,17 +48,9 @@
     function test_SelfLiquidate_selfliquidate_two_lenders() public {
         _setPrice(1e18);
         _updateConfig("swapFeeAPR", 0);
-<<<<<<< HEAD
-
-        _deposit(alice, usdc, 100e6);
-        _deposit(candy, usdc, 100e6);
-        _deposit(james, usdc, 100e6);
-=======
-        _updateConfig("overdueLiquidatorReward", 0);
-        _deposit(alice, usdc, 150e6);
-        _deposit(candy, usdc, 150e6);
-        _deposit(james, usdc, 150e6);
->>>>>>> f21c3a93
+        _deposit(alice, usdc, 150e6);
+        _deposit(candy, usdc, 150e6);
+        _deposit(james, usdc, 150e6);
         _deposit(bob, weth, 200e18);
         _deposit(liquidator, usdc, 10_000e6);
 
@@ -99,11 +85,7 @@
 
     function test_SelfLiquidate_selfliquidate_keeps_accounting_in_check() public {
         _setPrice(1e18);
-<<<<<<< HEAD
-=======
         _updateConfig("swapFeeAPR", 0);
-        _updateConfig("overdueLiquidatorReward", 0);
->>>>>>> f21c3a93
 
         _deposit(alice, weth, 150e18);
         _deposit(alice, usdc, 150e6);
@@ -189,20 +171,9 @@
 
         _setPrice(0.25e18);
 
-<<<<<<< HEAD
-        assertEq(size.getDebtPosition(debtPositionId).faceValue, 50e6);
-        assertEq(size.getDebtPosition(debtPositionId).faceValue, 50e6);
-        assertEq(size.getCreditPosition(creditPositionId).credit, 50e6);
-
         _selfLiquidate(alice, creditPositionId);
 
-        assertEq(size.getDebtPosition(debtPositionId).faceValue, 0);
-        assertEq(size.getCreditPosition(creditPositionId).credit, 0);
-=======
-        _selfLiquidate(alice, creditPositionId);
-
-        assertEq(size.getOverdueDebt(debtPositionId), credit);
->>>>>>> f21c3a93
+        assertEq(size.getDebtPosition(debtPositionId).faceValue, credit);
         assertEq(size.getCreditPosition(creditPositionId).credit, 0);
     }
 
