// SPDX-License-Identifier: UNLICENSED
pragma solidity 0.8.24;

import {BaseTest} from "@test/BaseTest.sol";
import {Vars} from "@test/BaseTestGeneral.sol";

import {Math} from "@src/libraries/Math.sol";
import {PERCENT} from "@src/libraries/Math.sol";
import {FixedLoan, FixedLoanStatus} from "@src/libraries/fixed/FixedLoanLibrary.sol";

import {LiquidateFixedLoanWithReplacementParams} from
    "@src/libraries/fixed/actions/LiquidateFixedLoanWithReplacement.sol";

import {Errors} from "@src/libraries/Errors.sol";

contract LiquidateFixedLoanWithReplacementTest is BaseTest {
    function setUp() public override {
        super.setUp();
        _setKeeperRole(liquidator);
    }

    function test_LiquidateFixedLoanWithReplacement_liquidateFixedLoanWithReplacement_updates_new_borrower_borrowOffer_same_rate(
    ) public {
        _setPrice(1e18);
        _deposit(alice, weth, 100e18);
        _deposit(alice, usdc, 100e6);
        _deposit(bob, weth, 100e18);
        _deposit(bob, usdc, 100e6);
        _deposit(candy, weth, 400e18);
        _deposit(candy, usdc, 100e6);
        _deposit(liquidator, weth, 100e18);
        _deposit(liquidator, usdc, 100e6);
        _lendAsLimitOrder(alice, 12, 0.03e18, 12);
        _borrowAsLimitOrder(candy, 0.03e18, 12);
        uint256 amount = 15e6;
        uint256 loanId = _borrowAsMarketOrder(bob, alice, amount, 12);
        uint256 faceValue = Math.mulDivUp(amount, (PERCENT + 0.03e18), PERCENT);
        uint256 repayFee = size.maximumRepayFee(loanId);
        uint256 delta = faceValue - amount;

        _setPrice(0.2e18);

        FixedLoan memory loanBefore = size.getFixedLoan(loanId);
        Vars memory _before = _state();

<<<<<<< HEAD
        assertEq(loanBefore.borrower, bob);
        assertGt(loanBefore.debt, 0);
=======
        assertEq(loanBefore.generic.borrower, bob);
        assertGt(size.getDebt(loanId), 0);
>>>>>>> 6710cf54
        assertEq(size.getFixedLoanStatus(loanId), FixedLoanStatus.ACTIVE);

        _liquidateFixedLoanWithReplacement(liquidator, loanId, candy);

        FixedLoan memory loanAfter = size.getFixedLoan(loanId);
        Vars memory _after = _state();

        assertEq(_after.alice, _before.alice);
        assertEq(_after.candy.debtAmount, _before.candy.debtAmount + faceValue + repayFee);
        assertEq(_after.candy.borrowAmount, _before.candy.borrowAmount + amount);
        assertEq(_after.feeRecipient.borrowAmount, _before.feeRecipient.borrowAmount + delta);
<<<<<<< HEAD
        assertEq(loanAfter.borrower, candy);
        assertGt(loanAfter.debt, 0);
=======
        assertEq(loanAfter.generic.borrower, candy);
        assertGt(size.getDebt(loanId), 0);
>>>>>>> 6710cf54
        assertEq(size.getFixedLoanStatus(loanId), FixedLoanStatus.ACTIVE);
    }

    function test_LiquidateFixedLoanWithReplacement_liquidateFixedLoanWithReplacement_updates_new_borrower_borrowOffer_different_rate(
    ) public {
        _setPrice(1e18);
        _deposit(alice, weth, 100e18);
        _deposit(alice, usdc, 100e6);
        _deposit(bob, weth, 100e18);
        _deposit(bob, usdc, 100e6);
        _deposit(candy, weth, 400e18);
        _deposit(candy, usdc, 100e6);
        _deposit(liquidator, weth, 100e18);
        _deposit(liquidator, usdc, 100e6);
        _lendAsLimitOrder(alice, 12, 0.03e18, 12);
        _borrowAsLimitOrder(candy, 0.01e18, 12);
        uint256 amount = 15e6;
        uint256 loanId = _borrowAsMarketOrder(bob, alice, amount, 12);
        uint256 faceValue = Math.mulDivUp(amount, (PERCENT + 0.03e18), PERCENT);
        uint256 newAmount = Math.mulDivDown(faceValue, PERCENT, (PERCENT + 0.01e18));
        uint256 repayFee = size.maximumRepayFee(loanId);
        uint256 delta = faceValue - newAmount;

        _setPrice(0.2e18);

        FixedLoan memory loanBefore = size.getFixedLoan(loanId);
        Vars memory _before = _state();

<<<<<<< HEAD
        assertEq(loanBefore.borrower, bob);
        assertGt(loanBefore.debt, 0);
=======
        assertEq(loanBefore.generic.borrower, bob);
        assertGt(size.getDebt(loanId), 0);
>>>>>>> 6710cf54
        assertEq(size.getFixedLoanStatus(loanId), FixedLoanStatus.ACTIVE);

        _liquidateFixedLoanWithReplacement(liquidator, loanId, candy);

        FixedLoan memory loanAfter = size.getFixedLoan(loanId);
        Vars memory _after = _state();

        assertEq(_after.alice, _before.alice);
        assertEq(_after.candy.debtAmount, _before.candy.debtAmount + faceValue + repayFee);
        assertEq(_after.candy.borrowAmount, _before.candy.borrowAmount + newAmount);
        assertEq(_before.variablePool.borrowAmount, 0);
        assertEq(_after.variablePool.borrowAmount, _before.variablePool.borrowAmount);
        assertEq(_after.feeRecipient.borrowAmount, _before.feeRecipient.borrowAmount + delta);
<<<<<<< HEAD
        assertEq(loanAfter.borrower, candy);
        assertGt(loanAfter.debt, 0);
=======
        assertEq(loanAfter.generic.borrower, candy);
        assertGt(size.getDebt(loanId), 0);
>>>>>>> 6710cf54
        assertEq(size.getFixedLoanStatus(loanId), FixedLoanStatus.ACTIVE);
    }

    function test_LiquidateFixedLoanWithReplacement_liquidateFixedLoanWithReplacement_cannot_leave_new_borrower_liquidatable(
    ) public {
        _setPrice(1e18);
        _deposit(alice, weth, 100e18);
        _deposit(alice, usdc, 100e6);
        _deposit(bob, weth, 100e18);
        _deposit(bob, usdc, 100e6);
        _deposit(liquidator, weth, 100e18);
        _deposit(liquidator, usdc, 100e6);
        _lendAsLimitOrder(alice, 12, 0.03e18, 12);
        _borrowAsLimitOrder(candy, 0.03e18, 12);
        uint256 loanId = _borrowAsMarketOrder(bob, alice, 15e6, 12);

        _setPrice(0.2e18);

        vm.startPrank(liquidator);

        vm.expectRevert(
            abi.encodeWithSelector(Errors.COLLATERAL_RATIO_BELOW_RISK_COLLATERAL_RATIO.selector, candy, 0, 1.5e18)
        );
        size.liquidateFixedLoanWithReplacement(
            LiquidateFixedLoanWithReplacementParams({loanId: loanId, borrower: candy, minimumCollateralRatio: 1e18})
        );
    }

    function test_LiquidateFixedLoanWithReplacement_liquidateFixedLoanWithReplacement_cannot_be_executed_if_loan_is_overdue(
    ) public {
        _setPrice(1e18);
        _deposit(alice, weth, 100e18);
        _deposit(alice, usdc, 100e6);
        _deposit(bob, weth, 100e18);
        _deposit(bob, usdc, 100e6);
        _deposit(candy, weth, 100e18);
        _deposit(candy, usdc, 100e6);
        _deposit(liquidator, weth, 100e18);
        _deposit(liquidator, usdc, 100e6);
        _lendAsLimitOrder(alice, 12, 0.03e18, 12);
        _borrowAsLimitOrder(candy, 0.03e18, 12);
        uint256 loanId = _borrowAsMarketOrder(bob, alice, 15e6, 12);

        _setPrice(0.2e18);

        assertTrue(size.isLoanLiquidatable(loanId));

        vm.startPrank(liquidator);

        vm.warp(block.timestamp + 12);

        vm.expectRevert(
            abi.encodeWithSelector(
                Errors.INVALID_LOAN_STATUS.selector, loanId, FixedLoanStatus.OVERDUE, FixedLoanStatus.ACTIVE
            )
        );
        size.liquidateFixedLoanWithReplacement(
            LiquidateFixedLoanWithReplacementParams({loanId: loanId, borrower: candy, minimumCollateralRatio: 1e18})
        );
    }
}<|MERGE_RESOLUTION|>--- conflicted
+++ resolved
@@ -43,13 +43,8 @@
         FixedLoan memory loanBefore = size.getFixedLoan(loanId);
         Vars memory _before = _state();
 
-<<<<<<< HEAD
-        assertEq(loanBefore.borrower, bob);
-        assertGt(loanBefore.debt, 0);
-=======
         assertEq(loanBefore.generic.borrower, bob);
         assertGt(size.getDebt(loanId), 0);
->>>>>>> 6710cf54
         assertEq(size.getFixedLoanStatus(loanId), FixedLoanStatus.ACTIVE);
 
         _liquidateFixedLoanWithReplacement(liquidator, loanId, candy);
@@ -61,13 +56,8 @@
         assertEq(_after.candy.debtAmount, _before.candy.debtAmount + faceValue + repayFee);
         assertEq(_after.candy.borrowAmount, _before.candy.borrowAmount + amount);
         assertEq(_after.feeRecipient.borrowAmount, _before.feeRecipient.borrowAmount + delta);
-<<<<<<< HEAD
-        assertEq(loanAfter.borrower, candy);
-        assertGt(loanAfter.debt, 0);
-=======
         assertEq(loanAfter.generic.borrower, candy);
         assertGt(size.getDebt(loanId), 0);
->>>>>>> 6710cf54
         assertEq(size.getFixedLoanStatus(loanId), FixedLoanStatus.ACTIVE);
     }
 
@@ -96,13 +86,8 @@
         FixedLoan memory loanBefore = size.getFixedLoan(loanId);
         Vars memory _before = _state();
 
-<<<<<<< HEAD
-        assertEq(loanBefore.borrower, bob);
-        assertGt(loanBefore.debt, 0);
-=======
         assertEq(loanBefore.generic.borrower, bob);
         assertGt(size.getDebt(loanId), 0);
->>>>>>> 6710cf54
         assertEq(size.getFixedLoanStatus(loanId), FixedLoanStatus.ACTIVE);
 
         _liquidateFixedLoanWithReplacement(liquidator, loanId, candy);
@@ -116,13 +101,8 @@
         assertEq(_before.variablePool.borrowAmount, 0);
         assertEq(_after.variablePool.borrowAmount, _before.variablePool.borrowAmount);
         assertEq(_after.feeRecipient.borrowAmount, _before.feeRecipient.borrowAmount + delta);
-<<<<<<< HEAD
-        assertEq(loanAfter.borrower, candy);
-        assertGt(loanAfter.debt, 0);
-=======
         assertEq(loanAfter.generic.borrower, candy);
         assertGt(size.getDebt(loanId), 0);
->>>>>>> 6710cf54
         assertEq(size.getFixedLoanStatus(loanId), FixedLoanStatus.ACTIVE);
     }
 
