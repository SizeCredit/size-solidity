--- conflicted
+++ resolved
@@ -11,10 +11,6 @@
     function test_SetUserConfiguration_setCreditForSale_disable_all() public {
         _setPrice(1e18);
         _updateConfig("fragmentationFee", 0);
-<<<<<<< HEAD
-        _updateConfig("overdueLiquidatorReward", 0);
-=======
->>>>>>> 75e15eca
 
         _updateConfig("borrowATokenCap", type(uint256).max);
 
@@ -27,28 +23,20 @@
         _lendAsLimitOrder(candy, block.timestamp + 12 * 30 days, YieldCurveHelper.pointCurve(7 * 30 days, 0));
         _borrowAsLimitOrder(alice, YieldCurveHelper.pointCurve(6 * 30 days, 0.04e18));
 
-<<<<<<< HEAD
-        uint256 debtPositionId1 = _borrow(bob, alice, 975.94e6, block.timestamp + 6 * 30 days);
-=======
         uint256 debtPositionId1 =
             _sellCreditMarket(bob, alice, RESERVED_ID, 975.94e6, block.timestamp + 6 * 30 days, false);
->>>>>>> 75e15eca
         uint256 creditPositionId1_1 = size.getCreditPositionIdsByDebtPositionId(debtPositionId1)[1];
         uint256 faceValue = size.getDebtPosition(debtPositionId1).faceValue;
 
         _setUserConfiguration(alice, 0, true, false, new uint256[](0));
 
         vm.expectRevert(abi.encodeWithSelector(Errors.CREDIT_NOT_FOR_SALE.selector, creditPositionId1_1));
-        _buyCreditMarket(james, creditPositionId1_1, faceValue, false);
+        _buyMarketCredit(james, creditPositionId1_1, faceValue, false);
     }
 
     function test_SetUserConfiguration_setCreditForSale_disable_single() public {
         _setPrice(1e18);
         _updateConfig("fragmentationFee", 0);
-<<<<<<< HEAD
-        _updateConfig("overdueLiquidatorReward", 0);
-=======
->>>>>>> 75e15eca
 
         _updateConfig("borrowATokenCap", type(uint256).max);
 
@@ -61,19 +49,12 @@
         _lendAsLimitOrder(candy, block.timestamp + 12 * 30 days, YieldCurveHelper.pointCurve(7 * 30 days, 0));
         _borrowAsLimitOrder(alice, YieldCurveHelper.pointCurve(6 * 30 days, 0.04e18));
 
-<<<<<<< HEAD
-        uint256 debtPositionId1 = _borrow(bob, alice, 975.94e6, block.timestamp + 6 * 30 days);
-        uint256 creditPositionId1_1 = size.getCreditPositionIdsByDebtPositionId(debtPositionId1)[1];
-        uint256 faceValue1 = size.getDebtPosition(debtPositionId1).faceValue;
-        uint256 debtPositionId2 = _borrow(bob, alice, 500e6, block.timestamp + 6 * 30 days);
-=======
         uint256 debtPositionId1 =
             _sellCreditMarket(bob, alice, RESERVED_ID, 975.94e6, block.timestamp + 6 * 30 days, false);
         uint256 creditPositionId1_1 = size.getCreditPositionIdsByDebtPositionId(debtPositionId1)[1];
         uint256 faceValue1 = size.getDebtPosition(debtPositionId1).faceValue;
         uint256 debtPositionId2 =
             _sellCreditMarket(bob, alice, RESERVED_ID, 500e6, block.timestamp + 6 * 30 days, false);
->>>>>>> 75e15eca
         uint256 creditPositionId2_1 = size.getCreditPositionIdsByDebtPositionId(debtPositionId2)[1];
         uint256 faceValue2 = size.getDebtPosition(debtPositionId2).faceValue;
 
@@ -82,8 +63,8 @@
         _setUserConfiguration(alice, 0, false, false, creditPositionIds);
 
         vm.expectRevert(abi.encodeWithSelector(Errors.CREDIT_NOT_FOR_SALE.selector, creditPositionId1_1));
-        _buyCreditMarket(james, creditPositionId1_1, faceValue1, false);
+        _buyMarketCredit(james, creditPositionId1_1, faceValue1, false);
 
-        _buyCreditMarket(james, creditPositionId2_1, faceValue2, false);
+        _buyMarketCredit(james, creditPositionId2_1, faceValue2, false);
     }
 }