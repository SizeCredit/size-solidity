--- conflicted
+++ resolved
@@ -21,11 +21,7 @@
         _deposit(candy, usdc, 100e6);
         _lendAsLimitOrder(alice, block.timestamp + 12 days, 0.05e18);
         uint256 amount = 20e6;
-<<<<<<< HEAD
-        uint256 debtPositionId = _borrow(bob, alice, amount, block.timestamp + 12 days);
-=======
         uint256 debtPositionId = _sellCreditMarket(bob, alice, RESERVED_ID, amount, block.timestamp + 12 days, false);
->>>>>>> 75e15eca
         uint256 faceValue = size.getDebtPosition(debtPositionId).faceValue;
         _lendAsLimitOrder(candy, block.timestamp + 12 days, 0.03e18);
 
