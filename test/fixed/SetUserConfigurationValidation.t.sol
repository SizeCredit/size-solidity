--- conflicted
+++ resolved
@@ -12,19 +12,11 @@
     function test_SetUserConfiguration_validation() public {
         _setPrice(1e18);
         _updateConfig("fragmentationFee", 0);
-<<<<<<< HEAD
-        _updateConfig("overdueLiquidatorReward", 0);
-=======
->>>>>>> 75e15eca
 
         _deposit(alice, usdc, 150e6);
         _deposit(bob, weth, 200e18);
         _lendAsLimitOrder(alice, block.timestamp + 365 days, YieldCurveHelper.pointCurve(365 days, 0));
-<<<<<<< HEAD
-        uint256 debtPositionId = _borrow(bob, alice, 100e6, block.timestamp + 365 days);
-=======
         uint256 debtPositionId = _sellCreditMarket(bob, alice, RESERVED_ID, 100e6, block.timestamp + 365 days, false);
->>>>>>> 75e15eca
         uint256 creditPositionId = size.getCreditPositionIdsByDebtPositionId(debtPositionId)[1];
 
         uint256[] memory creditPositionIds = new uint256[](1);
