--- conflicted
+++ resolved
@@ -363,35 +363,4 @@
         (uint256 debtPositions,) = size.getPositionsCount();
         assertEq(debtPositions, 0);
     }
-<<<<<<< HEAD
-=======
-
-    function test_SellCreditMarket_sellCreditMarket_cannot_surpass_debtTokenCap() public {
-        _setPrice(1e18);
-        uint256 dueDate = block.timestamp + 12 days;
-        uint256 amount = 10e6;
-        _updateConfig("debtTokenCap", 5e6);
-        _deposit(alice, weth, 150e18);
-        _deposit(bob, usdc, 200e6);
-        _buyCreditLimitOrder(bob, block.timestamp + 12 days, 0);
-
-        vm.startPrank(alice);
-
-        uint256 faceValue = Math.mulDivUp(amount, PERCENT, PERCENT - size.getSwapFeePercent(dueDate));
-        vm.expectRevert(
-            abi.encodeWithSelector(Errors.DEBT_TOKEN_CAP_EXCEEDED.selector, size.riskConfig().debtTokenCap, faceValue)
-        );
-        size.sellCreditMarket(
-            SellCreditMarketParams({
-                lender: bob,
-                creditPositionId: RESERVED_ID,
-                amount: amount,
-                dueDate: dueDate,
-                deadline: block.timestamp,
-                maxAPR: type(uint256).max,
-                exactAmountIn: false
-            })
-        );
-    }
->>>>>>> 2b189142
 }