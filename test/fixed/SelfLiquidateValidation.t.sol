--- conflicted
+++ resolved
@@ -11,11 +11,7 @@
 contract SelfLiquidateValidationTest is BaseTest {
     function test_SelfLiquidate_validation() public {
         _setPrice(1e18);
-<<<<<<< HEAD
-=======
-        _updateConfig("overdueLiquidatorReward", 0);
         _updateConfig("swapFeeAPR", 0);
->>>>>>> f21c3a93
 
         _deposit(alice, usdc, 100e6);
         _deposit(bob, weth, 2 * 150e18);
