--- conflicted
+++ resolved
@@ -11,10 +11,6 @@
 contract SelfLiquidateValidationTest is BaseTest {
     function test_SelfLiquidate_validation() public {
         _setPrice(1e18);
-<<<<<<< HEAD
-        _updateConfig("overdueLiquidatorReward", 0);
-=======
->>>>>>> 75e15eca
         _updateConfig("swapFeeAPR", 0);
 
         _deposit(alice, usdc, 100e6);
@@ -22,15 +18,9 @@
         _deposit(candy, usdc, 100e6);
         _lendAsLimitOrder(alice, block.timestamp + 12 days, 0);
         _lendAsLimitOrder(candy, block.timestamp + 12 days, 0);
-<<<<<<< HEAD
-        uint256 debtPositionId = _borrow(bob, alice, 100e6, block.timestamp + 12 days);
-        uint256 creditPositionId = size.getCreditPositionIdsByDebtPositionId(debtPositionId)[1];
-        _borrow(bob, candy, 100e6, block.timestamp + 12 days);
-=======
         uint256 debtPositionId = _sellCreditMarket(bob, alice, RESERVED_ID, 100e6, block.timestamp + 12 days, false);
         uint256 creditPositionId = size.getCreditPositionIdsByDebtPositionId(debtPositionId)[1];
         _sellCreditMarket(bob, candy, RESERVED_ID, 100e6, block.timestamp + 12 days, false);
->>>>>>> 75e15eca
 
         vm.startPrank(alice);
         vm.expectRevert(
