--- conflicted
+++ resolved
@@ -28,13 +28,9 @@
         vm.stopPrank();
 
         vm.startPrank(alice);
-<<<<<<< HEAD
-        vm.expectRevert(abi.encodeWithSelector(Errors.USER_NOT_LIQUIDATABLE.selector, bob, 1.5e18));
-=======
         vm.expectRevert(
             abi.encodeWithSelector(Errors.LOAN_NOT_SELF_LIQUIDATABLE.selector, loanId, 1.5e18, FixedLoanStatus.ACTIVE)
         );
->>>>>>> a68241d5
         size.selfLiquidateFixedLoan(SelfLiquidateFixedLoanParams({loanId: loanId}));
         vm.stopPrank();
 
@@ -57,11 +53,7 @@
         vm.startPrank(alice);
         vm.expectRevert(
             abi.encodeWithSelector(
-<<<<<<< HEAD
-                Errors.LOAN_NOT_LIQUIDATABLE.selector, loanId, size.collateralRatio(bob), FixedLoanStatus.REPAID
-=======
                 Errors.LOAN_NOT_SELF_LIQUIDATABLE.selector, loanId, size.collateralRatio(bob), FixedLoanStatus.REPAID
->>>>>>> a68241d5
             )
         );
         size.selfLiquidateFixedLoan(SelfLiquidateFixedLoanParams({loanId: loanId}));
