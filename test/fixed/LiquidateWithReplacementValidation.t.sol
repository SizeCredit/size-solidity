--- conflicted
+++ resolved
@@ -31,11 +31,7 @@
         );
         _borrowAsLimitOrder(candy, [int256(0.03e18), int256(0.03e18)], [uint256(365 days), uint256(365 days * 2)]);
         uint256 dueDate = block.timestamp + 365 days * 2;
-<<<<<<< HEAD
-        uint256 debtPositionId = _borrow(bob, alice, 15e6, dueDate);
-=======
         uint256 debtPositionId = _sellCreditMarket(bob, alice, RESERVED_ID, 15e6, dueDate, false);
->>>>>>> 75e15eca
         uint256 minimumCollateralProfit = 0;
 
         _setPrice(0.2e18);
