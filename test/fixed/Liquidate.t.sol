// SPDX-License-Identifier: UNLICENSED
pragma solidity 0.8.23;

import {LiquidateParams} from "@src/libraries/fixed/actions/Liquidate.sol";
import {BaseTest} from "@test/BaseTest.sol";
import {Vars} from "@test/BaseTestGeneral.sol";

import {Math} from "@src/libraries/Math.sol";
import {PERCENT} from "@src/libraries/Math.sol";
import {LoanStatus} from "@src/libraries/fixed/LoanLibrary.sol";

contract LiquidateTest is BaseTest {
    function test_Liquidate_liquidate_seizes_borrower_collateral() public {
        _setPrice(1e18);
<<<<<<< HEAD
=======
        _updateConfig("overdueLiquidatorReward", 0);
        _updateConfig("swapFeeAPR", 0);
>>>>>>> f21c3a93

        _deposit(alice, weth, 100e18);
        _deposit(alice, usdc, 100e6);
        _deposit(bob, weth, 100e18);
        _deposit(bob, usdc, 100e6);
        _deposit(liquidator, weth, 100e18);
        _deposit(liquidator, usdc, 100e6);

        assertEq(size.collateralRatio(bob), type(uint256).max);

        _lendAsLimitOrder(alice, block.timestamp + 365 days, 0.03e18);
        uint256 amount = 15e6;
        uint256 debtPositionId = _borrow(bob, alice, amount, block.timestamp + 365 days);
        uint256 faceValue = Math.mulDivUp(amount, (PERCENT + 0.03e18), PERCENT);
        uint256 debtWad = size.debtTokenAmountToCollateralTokenAmount(faceValue);
        uint256 assigned = 100e18;

        assertEq(size.getDebtPositionAssignedCollateral(debtPositionId), assigned);
        assertEq(size.getDebtPosition(debtPositionId).faceValue, faceValue);
        assertEq(size.collateralRatio(bob), Math.mulDivDown(assigned, PERCENT, (debtWad * 1)));
        assertTrue(!size.isUserUnderwater(bob));
        assertTrue(!size.isDebtPositionLiquidatable(debtPositionId));

        _setPrice(0.2e18);

        assertEq(size.getDebtPositionAssignedCollateral(debtPositionId), assigned);
        assertEq(size.getDebtPosition(debtPositionId).faceValue, faceValue);
        assertEq(size.collateralRatio(bob), Math.mulDivDown(assigned, PERCENT, (debtWad * 5)));
        assertTrue(size.isUserUnderwater(bob));
        assertTrue(size.isDebtPositionLiquidatable(debtPositionId));

        Vars memory _before = _state();

        uint256 liquidatorProfit = _liquidate(liquidator, debtPositionId);

        uint256 collateralRemainder = assigned - (debtWad * 5);

        Vars memory _after = _state();

        assertEq(_after.liquidator.borrowATokenBalance, _before.liquidator.borrowATokenBalance - faceValue);
        assertEq(_after.size.borrowATokenBalance, _before.size.borrowATokenBalance + faceValue);
        assertEq(_after.variablePool.borrowATokenBalance, _before.variablePool.borrowATokenBalance);
        assertEq(
            _after.feeRecipient.collateralTokenBalance,
            _before.feeRecipient.collateralTokenBalance
                + Math.mulDivDown(collateralRemainder, size.feeConfig().collateralProtocolPercent, PERCENT)
        );
        uint256 collateralPremiumToBorrower = PERCENT - size.feeConfig().collateralProtocolPercent;
        assertEq(
            _after.bob.collateralTokenBalance,
            _before.bob.collateralTokenBalance - (debtWad * 5)
                - Math.mulDivDown(collateralRemainder, (size.feeConfig().collateralProtocolPercent), PERCENT),
            _before.bob.collateralTokenBalance - (debtWad * 5) - collateralRemainder
                + Math.mulDivDown(collateralRemainder, collateralPremiumToBorrower, PERCENT)
        );
        uint256 liquidatorProfitAmount = (debtWad * 5);
        assertEq(
            _after.liquidator.collateralTokenBalance, _before.liquidator.collateralTokenBalance + liquidatorProfitAmount
        );
        assertEq(liquidatorProfit, liquidatorProfitAmount);
    }

    function test_Liquidate_liquidate_repays_loan() public {
        _setPrice(1e18);

        _deposit(alice, weth, 100e18);
        _deposit(alice, usdc, 100e6);
        _deposit(bob, weth, 100e18);
        _deposit(bob, usdc, 100e6);
        _deposit(liquidator, weth, 100e18);
        _deposit(liquidator, usdc, 100e6);

        _lendAsLimitOrder(alice, block.timestamp + 365 days, 0.03e18);
        uint256 debtPositionId = _borrow(bob, alice, 15e6, block.timestamp + 365 days);

        _setPrice(0.2e18);

        assertTrue(size.isDebtPositionLiquidatable(debtPositionId));
        assertEq(size.getLoanStatus(debtPositionId), LoanStatus.ACTIVE);

        _liquidate(liquidator, debtPositionId);

        assertEq(size.getLoanStatus(debtPositionId), LoanStatus.REPAID);
    }

    function test_Liquidate_liquidate_reduces_borrower_debt() public {
        _setPrice(1e18);

        _deposit(alice, weth, 100e18);
        _deposit(alice, usdc, 100e6);
        _deposit(bob, weth, 100e18);
        _deposit(bob, usdc, 100e6);
        _deposit(liquidator, weth, 100e18);
        _deposit(liquidator, usdc, 100e6);

        _lendAsLimitOrder(alice, block.timestamp + 365 days, 0.03e18);
        uint256 amount = 15e6;
        uint256 debtPositionId = _borrow(bob, alice, amount, block.timestamp + 365 days);

        _setPrice(0.2e18);

        assertTrue(size.isDebtPositionLiquidatable(debtPositionId));

        _liquidate(liquidator, debtPositionId);

<<<<<<< HEAD
        Vars memory _after = _state();

        assertEq(_after.bob.debtBalance, _before.bob.debtBalance - debt, 0);
=======
        assertEq(_state().bob.debtBalance, 0);
>>>>>>> f21c3a93
    }

    function test_Liquidate_liquidate_can_be_called_unprofitably_and_liquidator_is_senior_creditor() public {
        _setPrice(1e18);

        _deposit(alice, weth, 100e18);
        _deposit(alice, usdc, 100e6);
        _deposit(bob, weth, 100e18);
        _deposit(bob, usdc, 100e6);
        _deposit(liquidator, usdc, 1000e6);

        _lendAsLimitOrder(alice, block.timestamp + 365 days, 0.03e18);
        uint256 amount = 15e6;
        uint256 debtPositionId = _borrow(bob, alice, amount, block.timestamp + 365 days);

        _setPrice(0.1e18);

        assertTrue(size.isDebtPositionLiquidatable(debtPositionId));
        uint256 assignedCollateral = size.getDebtPositionAssignedCollateral(debtPositionId);
        uint256 faceValueCollateral =
            size.debtTokenAmountToCollateralTokenAmount(size.getDebtPosition(debtPositionId).faceValue);

        Vars memory _before = _state();

        uint256 liquidatorProfit = _liquidate(liquidator, debtPositionId, 0);

        Vars memory _after = _state();

        assertLt(liquidatorProfit, faceValueCollateral);
        assertEq(liquidatorProfit, assignedCollateral);
        assertEq(
            _after.feeRecipient.borrowATokenBalance,
            _before.feeRecipient.borrowATokenBalance,
            size.getSwapFee(amount, block.timestamp + 365 days)
        );
        assertEq(
            _after.feeRecipient.collateralTokenBalance,
            _before.feeRecipient.collateralTokenBalance,
            "The liquidator receives the collateral remainder first"
        );
        assertEq(size.getDebtPositionAssignedCollateral(debtPositionId), 0);
        assertEq(size.getUserView(bob).collateralTokenBalance, 0);
    }

    function test_Liquidate_liquidate_overdue_well_collateralized() public {
        _updateConfig("minimumMaturity", 1);
        _updateConfig("swapFeeAPR", 0);
        _setPrice(1e18);
        _deposit(alice, usdc, 100e6);
        _deposit(bob, weth, 180e18);
        _deposit(candy, usdc, 100e6);
        _deposit(liquidator, usdc, 1_000e6);
        _lendAsLimitOrder(alice, block.timestamp + 365 days, 1e18);
        _lendAsLimitOrder(candy, block.timestamp + 365 days, 1e18);
<<<<<<< HEAD
        uint256 debtPositionId = _borrowAsMarketOrder(bob, alice, 50e6, block.timestamp + 365 days);
=======
        uint256 debtPositionId = _borrow(bob, alice, 50e6, block.timestamp + 365 days);
>>>>>>> f21c3a93

        vm.warp(block.timestamp + 365 days + 1);

        Vars memory _before = _state();
        (uint256 loansBefore,) = size.getPositionsCount();
        assertGt(size.getDebtPosition(debtPositionId).faceValue, 0);

        uint256 assignedCollateral = _before.bob.collateralTokenBalance;
        assertEq(assignedCollateral, 180e18);

        uint256 liquidatorProfitCollateralTokenFixed =
            size.debtTokenAmountToCollateralTokenAmount(size.getDebtPosition(debtPositionId).faceValue);
        assertEq(liquidatorProfitCollateralTokenFixed, 100e18 + 10e18);

        uint256 protocolSplit = (assignedCollateral - liquidatorProfitCollateralTokenFixed)
            * size.feeConfig().collateralProtocolPercent / PERCENT;

        assertEq(protocolSplit, (180e18 - 110e18) * 0.005e18 / 1e18, 0.35e18);

        assertTrue(!size.isUserUnderwater(bob));
        assertTrue(size.isDebtPositionLiquidatable(debtPositionId));

        _liquidate(liquidator, debtPositionId);

        Vars memory _after = _state();
        (uint256 loansAfter,) = size.getPositionsCount();

        assertEq(_after.alice, _before.alice);
        assertEq(loansBefore, loansAfter);
        assertEq(
            _after.bob.collateralTokenBalance,
            _before.bob.collateralTokenBalance - liquidatorProfitCollateralTokenFixed - protocolSplit
        );
        assertEq(
            _after.feeRecipient.collateralTokenBalance, _before.feeRecipient.collateralTokenBalance + protocolSplit
        );
        assertEq(
            _after.liquidator.collateralTokenBalance,
            _before.liquidator.collateralTokenBalance + liquidatorProfitCollateralTokenFixed
        );
        assertEq(size.getDebtPosition(debtPositionId).faceValue, 0);
        assertLt(_after.bob.debtBalance, _before.bob.debtBalance);
        assertEq(_after.bob.debtBalance, 0);
    }

    function test_Liquidate_liquidate_overdue_very_high_CR() public {
        _updateConfig("minimumMaturity", 1);
        _setPrice(1e18);
        _deposit(alice, usdc, 100e6);
        _deposit(bob, weth, 1000e18);
        _deposit(candy, usdc, 100e6);
        _deposit(liquidator, usdc, 1_000e6);
        _lendAsLimitOrder(alice, block.timestamp + 365 days, 1e18);
        _lendAsLimitOrder(candy, block.timestamp + 365 days, 1e18);
        uint256 debtPositionId = _borrow(bob, alice, 50e6, block.timestamp + 365 days);

        vm.warp(block.timestamp + 365 days + 1);

        Vars memory _before = _state();
        (uint256 loansBefore,) = size.getPositionsCount();
        assertGt(size.getDebtPosition(debtPositionId).faceValue, 0);

        uint256 assignedCollateral = _before.bob.collateralTokenBalance;

        uint256 liquidatorProfitCollateralTokenFixed =
            size.debtTokenAmountToCollateralTokenAmount(size.getDebtPosition(debtPositionId).faceValue);

        uint256 collateralRemainder = Math.min(
            assignedCollateral - liquidatorProfitCollateralTokenFixed,
            Math.mulDivDown(
                size.debtTokenAmountToCollateralTokenAmount(size.getDebtPosition(debtPositionId).faceValue),
                size.riskConfig().crLiquidation,
                PERCENT
            )
        );

        uint256 protocolSplit = collateralRemainder * size.feeConfig().collateralProtocolPercent / PERCENT;

        _liquidate(liquidator, debtPositionId);

        Vars memory _after = _state();
        (uint256 loansAfter,) = size.getPositionsCount();

        assertEq(_after.alice, _before.alice);
        assertEq(loansBefore, loansAfter);
        assertEq(
            _after.bob.collateralTokenBalance,
            _before.bob.collateralTokenBalance - liquidatorProfitCollateralTokenFixed - (protocolSplit)
        );
        assertEq(
            _after.feeRecipient.collateralTokenBalance, _before.feeRecipient.collateralTokenBalance + protocolSplit
        );
        assertEq(
            _after.liquidator.collateralTokenBalance,
            _before.liquidator.collateralTokenBalance + liquidatorProfitCollateralTokenFixed
        );
        assertEq(size.getDebtPosition(debtPositionId).faceValue, 0);
        assertLt(_after.bob.debtBalance, _before.bob.debtBalance);
        assertEq(_after.bob.debtBalance, 0);
    }

    function test_Liquidate_liquidate_overdue_should_claim_later_with_interest() public {
        _updateConfig("swapFeeAPR", 0);
        _setPrice(1e18);
        _deposit(alice, usdc, 100e6);
        _deposit(bob, weth, 170e18);
        _deposit(liquidator, usdc, 1_000e6);
        _lendAsLimitOrder(alice, block.timestamp + 365 days, 1e18);
        uint256 debtPositionId = _borrow(bob, alice, 50e6, block.timestamp + 365 days);
        uint256 faceValue = size.getDebtPosition(debtPositionId).faceValue;
        uint256 creditId = size.getCreditPositionIdsByDebtPositionId(debtPositionId)[1];

        vm.warp(block.timestamp + 365 days + 1);

        _liquidate(liquidator, debtPositionId);

        Vars memory _before = _state();

        _setLiquidityIndex(1.1e27);

        Vars memory _interest = _state();

        _claim(alice, creditId);

        Vars memory _after = _state();

        assertEq(_interest.alice.borrowATokenBalance, _before.alice.borrowATokenBalance * 1.1e27 / 1e27);
        assertEq(_after.alice.borrowATokenBalance, _interest.alice.borrowATokenBalance + faceValue * 1.1e27 / 1e27);
    }

    function test_Liquidate_liquidate_overdue_underwater() public {
        _setPrice(1e18);
        _updateConfig("swapFeeAPR", 0);
        _deposit(alice, usdc, 100e6);
        _deposit(bob, weth, 165e18);
        _deposit(liquidator, usdc, 1_000e6);
        _lendAsLimitOrder(alice, block.timestamp + 365 days, 1e18);
        uint256 debtPositionId = _borrow(bob, alice, 50e6, block.timestamp + 365 days);
        uint256 faceValue = size.getDebtPosition(debtPositionId).faceValue;

        vm.warp(block.timestamp + 365 days + 1);
        Vars memory _before = _state();

        _setPrice(0.75e18);
        _liquidate(liquidator, debtPositionId);

        uint256 liquidatorProfitCollateralTokenFixed = size.debtTokenAmountToCollateralTokenAmount(faceValue);

        Vars memory _after = _state();

        uint256 liquidatorProfit = liquidatorProfitCollateralTokenFixed;

        assertEq(_after.liquidator.collateralTokenBalance, _before.liquidator.collateralTokenBalance + liquidatorProfit);
    }

    function testFuzz_Liquidate_liquidate_minimumCollateralProfit(
        uint256 newPrice,
        uint256 interval,
        uint256 minimumCollateralProfit
    ) public {
        _setPrice(1e18);
        newPrice = bound(newPrice, 1, 2e18);
        interval = bound(interval, 0, 2 * 365 days);
        minimumCollateralProfit = bound(minimumCollateralProfit, 1, 200e18);

        _deposit(alice, usdc, 100e6);
        _deposit(bob, weth, 200e18);
        _deposit(liquidator, usdc, 1_000e6);

        _lendAsLimitOrder(alice, block.timestamp + 365 days, 0.03e18);
        uint256 debtPositionId = _borrow(bob, alice, 15e6, block.timestamp + 365 days);

        _setPrice(newPrice);
        vm.warp(block.timestamp + interval);

        vm.assume(size.isDebtPositionLiquidatable(debtPositionId));

        Vars memory _before = _state();

        vm.prank(liquidator);
        try size.liquidate(
            LiquidateParams({debtPositionId: debtPositionId, minimumCollateralProfit: minimumCollateralProfit})
        ) returns (uint256 liquidatorProfitCollateralToken) {
            Vars memory _after = _state();

            assertGe(liquidatorProfitCollateralToken, minimumCollateralProfit);
            assertGe(_after.liquidator.collateralTokenBalance, _before.liquidator.collateralTokenBalance);
        } catch {}
    }

    function test_Liquidate_example() public {
        _setPrice(1e18);
        _deposit(bob, usdc, 150e6);
        _lendAsLimitOrder(bob, block.timestamp + 6 days, 0.03e18);
        _deposit(alice, weth, 200e18);
        uint256 debtPositionId = _borrow(alice, bob, 100e6, block.timestamp + 6 days);
        assertGe(size.collateralRatio(alice), size.riskConfig().crOpening);
        assertTrue(!size.isUserUnderwater(alice), "borrower should not be underwater");
        vm.warp(block.timestamp + 1 days);
        _setPrice(0.6e18);

        assertTrue(size.isUserUnderwater(alice), "borrower should be underwater");
        assertTrue(size.isDebtPositionLiquidatable(debtPositionId), "loan should be liquidatable");

        _deposit(liquidator, usdc, 10_000e6);
        _liquidate(liquidator, debtPositionId);
    }

    function test_Liquidate_overdue_experiment() public {
        // Bob deposits in USDC
        _deposit(bob, usdc, 100e6);
        assertEq(_state().bob.borrowATokenBalance, 100e6);

        // Bob lends as limit order
        _lendAsLimitOrder(
            bob, block.timestamp + 5 days, [int256(0.03e18), int256(0.03e18)], [uint256(3 days), uint256(8 days)]
        );

        // Alice deposits in WETH
        _deposit(alice, weth, 50e18);

        // Alice borrows as market order from Bob
        _borrow(alice, bob, 70e6, block.timestamp + 5 days);

        // Move forward the clock as the loan is overdue
        vm.warp(block.timestamp + 6 days);

        // Assert loan conditions
        assertEq(size.getLoanStatus(0), LoanStatus.OVERDUE, "Loan should be overdue");
        (uint256 debtPositionsCount, uint256 creditPositionsCount) = size.getPositionsCount();
        assertEq(debtPositionsCount, 1);
        assertEq(creditPositionsCount, 2);

        assertGt(size.getDebtPosition(0).faceValue, 0, "Loan should not be repaid before moving to the variable pool");
        uint256 aliceCollateralBefore = _state().alice.collateralTokenBalance;
        assertEq(aliceCollateralBefore, 50e18, "Alice should have no locked ETH initially");

        // add funds
        _deposit(liquidator, usdc, 1_000e6);

        // Liquidate Overdue
        _liquidate(liquidator, 0);

        uint256 aliceCollateralAfter = _state().alice.collateralTokenBalance;

        // Assert post-overdue liquidation conditions
        assertEq(size.getDebtPosition(0).faceValue, 0, "Loan should be repaid by moving into the variable pool");
        assertLt(
            aliceCollateralAfter,
            aliceCollateralBefore,
            "Alice should have lost some collateral after the overdue liquidation"
        );
    }
}<|MERGE_RESOLUTION|>--- conflicted
+++ resolved
@@ -12,11 +12,7 @@
 contract LiquidateTest is BaseTest {
     function test_Liquidate_liquidate_seizes_borrower_collateral() public {
         _setPrice(1e18);
-<<<<<<< HEAD
-=======
-        _updateConfig("overdueLiquidatorReward", 0);
         _updateConfig("swapFeeAPR", 0);
->>>>>>> f21c3a93
 
         _deposit(alice, weth, 100e18);
         _deposit(alice, usdc, 100e6);
@@ -122,13 +118,7 @@
 
         _liquidate(liquidator, debtPositionId);
 
-<<<<<<< HEAD
-        Vars memory _after = _state();
-
-        assertEq(_after.bob.debtBalance, _before.bob.debtBalance - debt, 0);
-=======
         assertEq(_state().bob.debtBalance, 0);
->>>>>>> f21c3a93
     }
 
     function test_Liquidate_liquidate_can_be_called_unprofitably_and_liquidator_is_senior_creditor() public {
@@ -183,11 +173,7 @@
         _deposit(liquidator, usdc, 1_000e6);
         _lendAsLimitOrder(alice, block.timestamp + 365 days, 1e18);
         _lendAsLimitOrder(candy, block.timestamp + 365 days, 1e18);
-<<<<<<< HEAD
-        uint256 debtPositionId = _borrowAsMarketOrder(bob, alice, 50e6, block.timestamp + 365 days);
-=======
         uint256 debtPositionId = _borrow(bob, alice, 50e6, block.timestamp + 365 days);
->>>>>>> f21c3a93
 
         vm.warp(block.timestamp + 365 days + 1);
 
