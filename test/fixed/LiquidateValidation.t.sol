// SPDX-License-Identifier: UNLICENSED
pragma solidity 0.8.23;

import {BaseTest} from "@test/BaseTest.sol";

import {LoanStatus, RESERVED_ID} from "@src/libraries/fixed/LoanLibrary.sol";
import {LiquidateParams} from "@src/libraries/fixed/actions/Liquidate.sol";

import {Errors} from "@src/libraries/Errors.sol";

contract LiquidateValidationTest is BaseTest {
    function test_Liquidate_validation() public {
        _deposit(alice, weth, 100e18);
        _deposit(alice, usdc, 150e6);
        _deposit(bob, weth, 100e18);
        _deposit(bob, usdc, 100e6);
        _deposit(candy, weth, 100e18);
        _deposit(candy, usdc, 150e6);
        _deposit(james, weth, 100e18);
        _deposit(james, usdc, 150e6);
        _lendAsLimitOrder(alice, block.timestamp + 12 days, 0.03e18);
        _lendAsLimitOrder(bob, block.timestamp + 12 days, 0.03e18);
        _lendAsLimitOrder(candy, block.timestamp + 12 days, 0.03e18);
        _lendAsLimitOrder(james, block.timestamp + 12 days, 0.03e18);
<<<<<<< HEAD
        _borrow(bob, candy, 90e6, block.timestamp + 12 days);

        uint256 debtPositionId = _borrow(bob, alice, 100e6, block.timestamp + 12 days);
=======
        _sellCreditMarket(bob, candy, RESERVED_ID, 90e6, block.timestamp + 12 days, false);

        uint256 debtPositionId = _sellCreditMarket(bob, alice, RESERVED_ID, 100e6, block.timestamp + 12 days, false);
>>>>>>> 75e15eca
        uint256 creditId = size.getCreditPositionIdsByDebtPositionId(debtPositionId)[1];
        _sellCreditMarket(alice, james, creditId, 20e6, block.timestamp + 12 days);
        uint256 creditPositionId = size.getCreditPositionIdsByDebtPositionId(debtPositionId)[2];
        uint256 minimumCollateralProfit = 0;

        _deposit(liquidator, usdc, 10_000e6);

        vm.startPrank(liquidator);
        vm.expectRevert(abi.encodeWithSelector(Errors.INVALID_DEBT_POSITION_ID.selector, creditPositionId));
        size.liquidate(
            LiquidateParams({debtPositionId: creditPositionId, minimumCollateralProfit: minimumCollateralProfit})
        );
        vm.stopPrank();

        vm.startPrank(liquidator);
        vm.expectRevert(
            abi.encodeWithSelector(
                Errors.LOAN_NOT_LIQUIDATABLE.selector, debtPositionId, size.collateralRatio(bob), LoanStatus.ACTIVE
            )
        );
        size.liquidate(
            LiquidateParams({debtPositionId: debtPositionId, minimumCollateralProfit: minimumCollateralProfit})
        );
        vm.stopPrank();

        _sellCreditMarket(alice, candy, creditId, 10e6, block.timestamp + 12 days);
<<<<<<< HEAD
        _borrow(alice, james, 50e6, block.timestamp + 12 days);
=======
        _sellCreditMarket(alice, james, RESERVED_ID, 50e6, block.timestamp + 12 days, false);
>>>>>>> 75e15eca

        // DebtPosition with high CR cannot be liquidated
        vm.startPrank(liquidator);
        vm.expectRevert(
            abi.encodeWithSelector(
                Errors.LOAN_NOT_LIQUIDATABLE.selector, debtPositionId, size.collateralRatio(bob), LoanStatus.ACTIVE
            )
        );
        size.liquidate(
            LiquidateParams({debtPositionId: debtPositionId, minimumCollateralProfit: minimumCollateralProfit})
        );
        vm.stopPrank();

        _setPrice(0.01e18);

        // CreditPosition cannot be liquidated
        vm.startPrank(liquidator);
        vm.expectRevert(abi.encodeWithSelector(Errors.INVALID_DEBT_POSITION_ID.selector, creditPositionId));
        size.liquidate(
            LiquidateParams({debtPositionId: creditPositionId, minimumCollateralProfit: minimumCollateralProfit})
        );
        vm.stopPrank();

        _setPrice(100e18);
        _repay(bob, debtPositionId);
        _withdraw(bob, weth, 98e18);

        _setPrice(0.2e18);

        // REPAID loan cannot be liquidated
        vm.startPrank(liquidator);
        vm.expectRevert(
            abi.encodeWithSelector(
                Errors.LOAN_NOT_LIQUIDATABLE.selector, debtPositionId, size.collateralRatio(bob), LoanStatus.REPAID
            )
        );
        size.liquidate(
            LiquidateParams({debtPositionId: debtPositionId, minimumCollateralProfit: minimumCollateralProfit})
        );
        vm.stopPrank();
    }
}<|MERGE_RESOLUTION|>--- conflicted
+++ resolved
@@ -22,15 +22,9 @@
         _lendAsLimitOrder(bob, block.timestamp + 12 days, 0.03e18);
         _lendAsLimitOrder(candy, block.timestamp + 12 days, 0.03e18);
         _lendAsLimitOrder(james, block.timestamp + 12 days, 0.03e18);
-<<<<<<< HEAD
-        _borrow(bob, candy, 90e6, block.timestamp + 12 days);
-
-        uint256 debtPositionId = _borrow(bob, alice, 100e6, block.timestamp + 12 days);
-=======
         _sellCreditMarket(bob, candy, RESERVED_ID, 90e6, block.timestamp + 12 days, false);
 
         uint256 debtPositionId = _sellCreditMarket(bob, alice, RESERVED_ID, 100e6, block.timestamp + 12 days, false);
->>>>>>> 75e15eca
         uint256 creditId = size.getCreditPositionIdsByDebtPositionId(debtPositionId)[1];
         _sellCreditMarket(alice, james, creditId, 20e6, block.timestamp + 12 days);
         uint256 creditPositionId = size.getCreditPositionIdsByDebtPositionId(debtPositionId)[2];
@@ -57,11 +51,7 @@
         vm.stopPrank();
 
         _sellCreditMarket(alice, candy, creditId, 10e6, block.timestamp + 12 days);
-<<<<<<< HEAD
-        _borrow(alice, james, 50e6, block.timestamp + 12 days);
-=======
         _sellCreditMarket(alice, james, RESERVED_ID, 50e6, block.timestamp + 12 days, false);
->>>>>>> 75e15eca
 
         // DebtPosition with high CR cannot be liquidated
         vm.startPrank(liquidator);
