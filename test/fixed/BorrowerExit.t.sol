--- conflicted
+++ resolved
@@ -36,11 +36,7 @@
         assertLt(_after.bob.borrowAmount, _before.bob.borrowAmount);
         assertGt(_after.candy.debtAmount, _before.candy.debtAmount);
         assertLt(_after.bob.debtAmount, _before.bob.debtAmount);
-<<<<<<< HEAD
-        assertEq(loanAfter.credit, loanBefore.credit);
-=======
         assertEq(loanAfter.generic.credit, loanBefore.generic.credit);
->>>>>>> 6710cf54
         assertEq(
             _after.feeRecipient.borrowAmount,
             _before.feeRecipient.borrowAmount + size.fixedConfig().earlyBorrowerExitFee
@@ -75,11 +71,7 @@
 
         Vars memory _after = _state();
 
-<<<<<<< HEAD
-        assertEq(loanAfter.credit, loanBefore.credit);
-=======
         assertEq(loanAfter.generic.credit, loanBefore.generic.credit);
->>>>>>> 6710cf54
         assertEq(_before.alice, _after.alice);
         assertEq(
             _after.feeRecipient.borrowAmount,
