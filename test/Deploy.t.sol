// SPDX-License-Identifier: UNLICENSED
pragma solidity 0.8.23;

import {WadRayMath} from "@aave/protocol/libraries/math/WadRayMath.sol";
import {ForkTest} from "@test/ForkTest.sol";

import {DeployScript} from "@script/Deploy.s.sol";
import {Errors} from "@src/libraries/Errors.sol";
import {RESERVED_ID} from "@src/libraries/fixed/LoanLibrary.sol";

<<<<<<< HEAD
import {MintCreditParams} from "@src/libraries/fixed/actions/MintCredit.sol";
=======
>>>>>>> 75e15eca
import {SellCreditMarketParams} from "@src/libraries/fixed/actions/SellCreditMarket.sol";
import {ForkTest} from "@test/ForkTest.sol";
import {Test} from "forge-std/Test.sol";

contract DeployScriptTest is ForkTest {
    DeployScript deployScript;

    function testFork_Deploy_size_is_configured() public {
        assertTrue(address(size.data().variablePool) != address(0));
        assertTrue(address(size.oracle().priceFeed) != address(0));
        assertEq(address(size.data().variablePool), address(variablePool));
        assertEq(address(size.oracle().priceFeed), address(priceFeed));
        assertEq(size.data().variablePool.getReserveNormalizedIncome(address(usdc)), WadRayMath.RAY);
        assertTrue(2000e18 < priceFeed.getPrice() && priceFeed.getPrice() < 3000e18);
    }

    function testFork_Deploy_deposit() public {
        uint256 usdcAmount = 1_234 * 1e6;
        _deposit(alice, usdc, usdcAmount);
        assertEq(usdc.balanceOf(alice), 0);
        assertEq(usdc.balanceOf(address(size)), 0);
        assertEq(usdc.balanceOf(address(variablePool)), usdcAmount);
        assertEq(size.getUserView(alice).borrowATokenBalance, usdcAmount);
    }

    function testFork_Deploy_deposit_withdraw() public {
        uint256 usdcAmount = 3.1415e6;
        _deposit(alice, usdc, usdcAmount);

        assertEq(usdc.balanceOf(alice), 0);
        assertEq(usdc.balanceOf(address(size)), 0);
        assertEq(usdc.balanceOf(address(variablePool)), usdcAmount);
        assertEq(size.getUserView(alice).borrowATokenBalance, usdcAmount);

        _withdraw(alice, usdc, usdcAmount);

        assertEq(usdc.balanceOf(alice), usdcAmount);
        assertEq(usdc.balanceOf(address(size)), 0);
        assertEq(usdc.balanceOf(address(variablePool)), 0);
        assertEq(size.getUserView(alice).borrowATokenBalance, 0);
    }

    function testFork_Deploy_deposit_lendAsLimitOrder_borrow() public {
        _deposit(alice, usdc, 2500 * 1e6);
        _lendAsLimitOrder(
            alice, block.timestamp + 365 days, [int256(0.05e18), int256(0.07e18)], [uint256(30 days), uint256(180 days)]
        );

        vm.warp(block.timestamp + 30 days);

        _deposit(bob, weth, 1e18);
<<<<<<< HEAD
        uint256 debtPositionId = _borrow(bob, alice, 1_000e6, block.timestamp + 60 days);
=======
        uint256 debtPositionId = _sellCreditMarket(bob, alice, RESERVED_ID, 1_000e6, block.timestamp + 60 days, false);
>>>>>>> 75e15eca

        assertEq(debtPositionId, 0);
        assertEq(size.getUserView(alice).borrowATokenBalance, 1_500e6);
        assertEq(size.getUserView(bob).borrowATokenBalance, 1_000e6);
    }

    function testFork_Deploy_RevertWith_depositVariable_borrowVariable_low_liquidity() public {
        _depositVariable(alice, usdc, 2_500e6);
        _depositVariable(candy, weth, 2e18);
        _borrowVariable(candy, 2_000e6);
        assertEq(aToken.balanceOf(alice), 2_500e6);
        assertEq(aToken.scaledBalanceOf(alice), 2_500e6);

        vm.expectRevert();
        _withdrawVariable(alice, usdc, 2_500e6);
    }

    function testFork_Deploy_RevertWith_deposit_lendAsLimitOrder_variablePool_borrow_borrow_low_liquidity() public {
        _deposit(alice, usdc, 2_500e6);
        assertEq(usdc.balanceOf(address(variablePool)), 2_500e6);
        _lendAsLimitOrder(
            alice, block.timestamp + 365 days, [int256(0.05e18), int256(0.07e18)], [uint256(30 days), uint256(180 days)]
        );

        vm.warp(block.timestamp + 30 days);

        _depositVariable(candy, weth, 2e18);
        _borrowVariable(candy, 2_000e6);

        assertEq(usdc.balanceOf(address(variablePool)), 500e6);
        assertEq(usdc.balanceOf(candy), 2_000e6);
        assertEq(size.getUserView(alice).borrowATokenBalance, 2_500e6);

        _deposit(bob, weth, 1e18);
<<<<<<< HEAD
        _borrow(bob, alice, 1_000e6, block.timestamp + 60 days);
=======
        _sellCreditMarket(bob, alice, RESERVED_ID, 1_000e6, block.timestamp + 60 days, false);
>>>>>>> 75e15eca
        vm.expectRevert();
        _withdraw(bob, usdc, 1_000e6);
    }

    function testFork_Deploy_transferBorrowAToken_reverts_if_low_liquidity() public {
        _setPrice(2468e18);
        _deposit(alice, usdc, 2_500e6);
        assertEq(usdc.balanceOf(address(variablePool)), 2_500e6);
        _lendAsLimitOrder(
            alice, block.timestamp + 365 days, [int256(0.05e18), int256(0.07e18)], [uint256(30 days), uint256(180 days)]
        );

        vm.warp(block.timestamp + 30 days);

        _depositVariable(candy, weth, 2e18);
        _borrowVariable(candy, 2_000e6);

        assertEq(usdc.balanceOf(address(variablePool)), 500e6);
        assertEq(usdc.balanceOf(candy), 2_000e6);
        assertEq(size.getUserView(alice).borrowATokenBalance, 2_500e6);

        _deposit(bob, weth, 1e18);

        uint256 dueDate = block.timestamp + 60 days;
<<<<<<< HEAD
        uint256 faceValue = size.getAmountIn(alice, RESERVED_ID, 1_000e6, dueDate);
        bytes[] memory data = new bytes[](2);
        data[0] = abi.encodeCall(size.mintCredit, MintCreditParams({amount: faceValue, dueDate: dueDate}));
        data[1] = abi.encodeCall(
            size.sellCreditMarket,
            SellCreditMarketParams({
                lender: alice,
                creditPositionId: type(uint256).max,
=======
        vm.prank(bob);
        vm.expectRevert(abi.encodeWithSelector(Errors.NOT_ENOUGH_BORROW_ATOKEN_LIQUIDITY.selector, 500e6, 2500e6));
        size.sellCreditMarket(
            SellCreditMarketParams({
                lender: alice,
                creditPositionId: RESERVED_ID,
>>>>>>> 75e15eca
                amount: 1_000e6,
                dueDate: dueDate,
                deadline: block.timestamp,
                maxAPR: type(uint256).max,
                exactAmountIn: false
            })
        );
        vm.prank(bob);
        vm.expectRevert(abi.encodeWithSelector(Errors.NOT_ENOUGH_BORROW_ATOKEN_LIQUIDITY.selector, 500e6, 2500e6));
        size.multicall(data);
    }
}<|MERGE_RESOLUTION|>--- conflicted
+++ resolved
@@ -8,10 +8,6 @@
 import {Errors} from "@src/libraries/Errors.sol";
 import {RESERVED_ID} from "@src/libraries/fixed/LoanLibrary.sol";
 
-<<<<<<< HEAD
-import {MintCreditParams} from "@src/libraries/fixed/actions/MintCredit.sol";
-=======
->>>>>>> 75e15eca
 import {SellCreditMarketParams} from "@src/libraries/fixed/actions/SellCreditMarket.sol";
 import {ForkTest} from "@test/ForkTest.sol";
 import {Test} from "forge-std/Test.sol";
@@ -63,11 +59,7 @@
         vm.warp(block.timestamp + 30 days);
 
         _deposit(bob, weth, 1e18);
-<<<<<<< HEAD
-        uint256 debtPositionId = _borrow(bob, alice, 1_000e6, block.timestamp + 60 days);
-=======
         uint256 debtPositionId = _sellCreditMarket(bob, alice, RESERVED_ID, 1_000e6, block.timestamp + 60 days, false);
->>>>>>> 75e15eca
 
         assertEq(debtPositionId, 0);
         assertEq(size.getUserView(alice).borrowATokenBalance, 1_500e6);
@@ -102,11 +94,7 @@
         assertEq(size.getUserView(alice).borrowATokenBalance, 2_500e6);
 
         _deposit(bob, weth, 1e18);
-<<<<<<< HEAD
-        _borrow(bob, alice, 1_000e6, block.timestamp + 60 days);
-=======
         _sellCreditMarket(bob, alice, RESERVED_ID, 1_000e6, block.timestamp + 60 days, false);
->>>>>>> 75e15eca
         vm.expectRevert();
         _withdraw(bob, usdc, 1_000e6);
     }
@@ -131,23 +119,12 @@
         _deposit(bob, weth, 1e18);
 
         uint256 dueDate = block.timestamp + 60 days;
-<<<<<<< HEAD
-        uint256 faceValue = size.getAmountIn(alice, RESERVED_ID, 1_000e6, dueDate);
-        bytes[] memory data = new bytes[](2);
-        data[0] = abi.encodeCall(size.mintCredit, MintCreditParams({amount: faceValue, dueDate: dueDate}));
-        data[1] = abi.encodeCall(
-            size.sellCreditMarket,
-            SellCreditMarketParams({
-                lender: alice,
-                creditPositionId: type(uint256).max,
-=======
         vm.prank(bob);
         vm.expectRevert(abi.encodeWithSelector(Errors.NOT_ENOUGH_BORROW_ATOKEN_LIQUIDITY.selector, 500e6, 2500e6));
         size.sellCreditMarket(
             SellCreditMarketParams({
                 lender: alice,
                 creditPositionId: RESERVED_ID,
->>>>>>> 75e15eca
                 amount: 1_000e6,
                 dueDate: dueDate,
                 deadline: block.timestamp,
@@ -155,8 +132,5 @@
                 exactAmountIn: false
             })
         );
-        vm.prank(bob);
-        vm.expectRevert(abi.encodeWithSelector(Errors.NOT_ENOUGH_BORROW_ATOKEN_LIQUIDITY.selector, 500e6, 2500e6));
-        size.multicall(data);
     }
 }