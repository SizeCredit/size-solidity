--- conflicted
+++ resolved
@@ -2,18 +2,14 @@
 pragma solidity 0.8.24;
 
 import {WadRayMath} from "@aave/protocol/libraries/math/WadRayMath.sol";
-<<<<<<< HEAD
 import {ForkTest} from "@test/ForkTest.sol";
 
+import {DeployScript} from "@script/Deploy.s.sol";
+import {ForkTest} from "@test/ForkTest.sol";
+import {Test} from "forge-std/Test.sol";
+
 contract DeployScriptTest is ForkTest {
-    function testFork_Deploy_size_is_configured() public {
-        assertTrue(address(size.data().variablePool) != address(0));
-        assertTrue(address(size.oracle().priceFeed) != address(0));
-        assertEq(address(size.data().variablePool), address(variablePool));
-        assertEq(address(size.oracle().priceFeed), address(priceFeed));
-        assertEq(size.data().variablePool.getReserveNormalizedIncome(address(usdc)), WadRayMath.RAY);
-        assertTrue(2000e18 < priceFeed.getPrice() && priceFeed.getPrice() < 3000e18);
-    }
+    DeployScript deployScript;
 
     function testFork_Deploy_deposit() public {
         uint256 usdcAmount = 1_234 * 1e6;
@@ -22,6 +18,15 @@
         assertEq(usdc.balanceOf(address(size)), 0);
         assertEq(usdc.balanceOf(address(variablePool)), usdcAmount);
         assertEq(size.getUserView(alice).borrowATokenBalanceFixed, usdcAmount);
+    }
+
+    function testFork_Deploy_size_is_configured() public {
+        assertTrue(address(size.data().variablePool) != address(0));
+        assertTrue(address(size.oracle().priceFeed) != address(0));
+        assertEq(address(size.data().variablePool), address(variablePool));
+        assertEq(address(size.oracle().priceFeed), address(priceFeed));
+        assertEq(size.data().variablePool.getReserveNormalizedIncome(address(usdc)), WadRayMath.RAY);
+        assertTrue(2000e18 < priceFeed.getPrice() && priceFeed.getPrice() < 3000e18);
     }
 
     function testFork_Deploy_deposit_withdraw() public {
@@ -79,15 +84,6 @@
         );
 
         vm.warp(block.timestamp + 30 days);
-=======
-import {Deployment, Parameter} from "@script/BaseScript.sol";
-import {DeployScript} from "@script/Deploy.s.sol";
-import {ForkTest} from "@test/ForkTest.sol";
-import {Test} from "forge-std/Test.sol";
-
-contract DeployScriptTest is ForkTest {
-    DeployScript deployScript;
->>>>>>> 3a898f8d
 
         _depositVariable(candy, weth, 2e18);
         _borrowVariable(candy, usdc, 2_000e6);
