--- conflicted
+++ resolved
@@ -37,24 +37,17 @@
     address internal feeRecipient = address(0x70000);
 
     function setUp() public virtual {
-<<<<<<< HEAD
         _labels();
         setup(address(this), feeRecipient);
     }
 
     function _labels() internal {
-=======
-        setup(address(this), feeRecipient);
-
->>>>>>> 0d42a1dc
         vm.label(alice, "alice");
         vm.label(bob, "bob");
         vm.label(candy, "candy");
         vm.label(james, "james");
         vm.label(liquidator, "liquidator");
         vm.label(feeRecipient, "feeRecipient");
-<<<<<<< HEAD
-=======
 
         vm.label(address(size), "size");
         vm.label(address(priceFeed), "priceFeed");
@@ -62,7 +55,6 @@
         vm.label(address(usdc), "usdc");
         vm.label(address(weth), "weth");
         vm.label(address(variablePool), "variablePool");
->>>>>>> 0d42a1dc
     }
 
     function _mint(address token, address user, uint256 amount) internal {
