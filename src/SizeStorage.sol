--- conflicted
+++ resolved
@@ -24,12 +24,8 @@
 struct FeeConfig {
     uint256 swapFeeAPR; // annual percentage rate of the protocol swap fee
     uint256 fragmentationFee; // fee for fractionalizing credit positions
-<<<<<<< HEAD
-    uint256 collateralLiquidatorPercent; // percent of collateral remainder to be split with liquidator on profitable liquidations
-=======
     uint256 liquidationRewardPercent; // percent of the face value to be given to the liquidator
     uint256 overdueCollateralProtocolPercent; // percent of collateral remainder to be split with protocol on profitable liquidations for overdue loans
->>>>>>> 75e15eca
     uint256 collateralProtocolPercent; // percent of collateral to be split with protocol on profitable liquidations
     address feeRecipient; // address to receive protocol fees
 }
