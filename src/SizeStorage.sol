// SPDX-License-Identifier: UNLICENSED
pragma solidity 0.8.23;

import {IAToken} from "@aave/interfaces/IAToken.sol";
import {IPool} from "@aave/interfaces/IPool.sol";
import {IERC20Metadata} from "@openzeppelin/contracts/token/ERC20/extensions/IERC20Metadata.sol";
import {IWETH} from "@src/interfaces/IWETH.sol";

import {CreditPosition, DebtPosition} from "@src/libraries/fixed/LoanLibrary.sol";

import {User} from "@src/libraries/fixed/UserLibrary.sol";
import {Vault} from "@src/proxy/Vault.sol";

import {IPriceFeed} from "@src/oracle/IPriceFeed.sol";
import {IVariablePoolBorrowRateFeed} from "@src/oracle/IVariablePoolBorrowRateFeed.sol";
import {NonTransferrableToken} from "@src/token/NonTransferrableToken.sol";

struct FeeConfig {
    uint256 repayFeeAPR; // annual percentage rate of the protocol repay fee
    uint256 earlyLenderExitFee; // fee for early lender exits
    uint256 earlyBorrowerExitFee; // fee for early borrower exits
    uint256 collateralLiquidatorPercent; // percent of collateral remainder to be split with liquidator on profitable liquidations
    uint256 collateralProtocolPercent; // percent of collateral to be split with protocol on profitable liquidations
    uint256 overdueLiquidatorReward; // fixed reward for liquidators during overdue liquidations
    uint256 overdueColLiquidatorPercent; // percent of collateral remainder to be split with liquidator on overdue liquidations
    uint256 overdueColProtocolPercent; // percent of collateral to be split with protocol on overdue liquidations
    address feeRecipient; // address to receive protocol fees
}

struct RiskConfig {
    uint256 crOpening; // minimum collateral ratio for opening a loan
    uint256 crLiquidation; // minimum collateral ratio for liquidation
    uint256 minimumCreditBorrowAToken; // minimum credit value of loans
    uint256 collateralTokenCap; // maximum amount of deposited collateral tokens
    uint256 borrowATokenCap; // maximum amount of deposited borrowed aTokens
    uint256 debtTokenCap; // maximum amount of minted debt tokens
    uint256 minimumMaturity; // minimum maturity for a loan
}

struct Oracle {
    IPriceFeed priceFeed; // price feed oracle
    IVariablePoolBorrowRateFeed variablePoolBorrowRateFeed; // market borrow rate feed oracle
}

struct Data {
    mapping(address => User) users; // mapping of User structs
    mapping(uint256 => DebtPosition) debtPositions; // mapping of DebtPosition structs
    mapping(uint256 => CreditPosition) creditPositions; // mapping of CreditPosition structs
    uint256 nextDebtPositionId; // next debt position id
    uint256 nextCreditPositionId; // next credit position id
<<<<<<< HEAD
    IWETH weth; // Wrapped Ether contract address
    IERC20Metadata underlyingCollateralToken; // the token used by borrowers to collateralize their loans
    IERC20Metadata underlyingBorrowToken; // the token lent from lenders to borrowers
    NonTransferrableToken collateralToken; // e.g. Size tokenized underlying collateral token
    IAToken borrowAToken; // e.g. Variable Pool's rebasing AToken from the underlying borrow token
    IAToken collateralAToken; // e.g. Variable Pool's rebasing AToken from the underlying collateral token
    NonTransferrableToken debtToken; // e.g. Size tokenized debt
=======
    IERC20Metadata underlyingCollateralToken; // e.g. WETH
    IERC20Metadata underlyingBorrowToken; // e.g. USDC
    NonTransferrableToken collateralToken; // e.g. szWETH
    IAToken borrowAToken; // e.g. aUSDC
    NonTransferrableToken debtToken; // e.g. szDebt
>>>>>>> 6d73e17b
    IPool variablePool; // Variable Pool (Aave v3)
    Vault vaultImplementation; // Vault implementation
}

struct State {
    FeeConfig feeConfig;
    RiskConfig riskConfig;
    Oracle oracle;
    Data data;
}

/// @title SizeStorage
/// @notice Storage for the Size protocol
/// @dev WARNING: Changing the order of the variables or inner structs in this contract may break the storage layout
abstract contract SizeStorage {
    State internal state;
}<|MERGE_RESOLUTION|>--- conflicted
+++ resolved
@@ -48,21 +48,12 @@
     mapping(uint256 => CreditPosition) creditPositions; // mapping of CreditPosition structs
     uint256 nextDebtPositionId; // next debt position id
     uint256 nextCreditPositionId; // next credit position id
-<<<<<<< HEAD
     IWETH weth; // Wrapped Ether contract address
-    IERC20Metadata underlyingCollateralToken; // the token used by borrowers to collateralize their loans
+    IERC20Metadata underlyingCollateralToken; // // the token used by borrowers to collateralize their loans
     IERC20Metadata underlyingBorrowToken; // the token lent from lenders to borrowers
-    NonTransferrableToken collateralToken; // e.g. Size tokenized underlying collateral token
-    IAToken borrowAToken; // e.g. Variable Pool's rebasing AToken from the underlying borrow token
-    IAToken collateralAToken; // e.g. Variable Pool's rebasing AToken from the underlying collateral token
-    NonTransferrableToken debtToken; // e.g. Size tokenized debt
-=======
-    IERC20Metadata underlyingCollateralToken; // e.g. WETH
-    IERC20Metadata underlyingBorrowToken; // e.g. USDC
-    NonTransferrableToken collateralToken; // e.g. szWETH
-    IAToken borrowAToken; // e.g. aUSDC
-    NonTransferrableToken debtToken; // e.g. szDebt
->>>>>>> 6d73e17b
+    NonTransferrableToken collateralToken; // // Size tokenized underlying collateral token
+    IAToken borrowAToken; // Variable Pool's rebasing AToken from the underlying borrow token
+    NonTransferrableToken debtToken; // Size tokenized debt
     IPool variablePool; // Variable Pool (Aave v3)
     Vault vaultImplementation; // Vault implementation
 }
