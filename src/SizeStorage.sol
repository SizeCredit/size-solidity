// SPDX-License-Identifier: UNLICENSED
pragma solidity 0.8.20;

import {IAToken} from "@aave/interfaces/IAToken.sol";
import {IPool} from "@aave/interfaces/IPool.sol";
import {IERC20Metadata} from "@openzeppelin/contracts/token/ERC20/extensions/IERC20Metadata.sol";

import {FixedLoan} from "@src/libraries/fixed/FixedLoanLibrary.sol";

import {User} from "@src/libraries/fixed/UserLibrary.sol";

import {IMarketBorrowRateFeed} from "@src/oracle/IMarketBorrowRateFeed.sol";
import {IPriceFeed} from "@src/oracle/IPriceFeed.sol";
import {CollateralToken} from "@src/token/CollateralToken.sol";
import {DebtToken} from "@src/token/DebtToken.sol";

// NOTE changing any of these structs' order or variables may change the storage layout
struct General {
    IPriceFeed priceFeed;
    IMarketBorrowRateFeed marketBorrowRateFeed;
    IERC20Metadata collateralAsset; // e.g. WETH
    IERC20Metadata borrowAsset; // e.g. USDC
    IPool variablePool;
    address insurance;
    address feeRecipient;
}

struct Fixed {
    mapping(address => User) users;
    FixedLoan[] loans;
    uint256 crOpening;
    uint256 crLiquidation;
    uint256 minimumCreditBorrowAsset;
    uint256 collateralPremiumToLiquidator;
    uint256 collateralPremiumToProtocol;
    CollateralToken collateralToken; // e.g. szWETH
    IAToken borrowAToken; // e.g. aszUSDC
    DebtToken debtToken; // e.g. szDebt
    uint256 collateralTokenCap;
    uint256 borrowATokenCap;
    uint256 debtTokenCap;
}

struct Variable {
<<<<<<< HEAD
    address userProxyImplementation;
=======
    address vaultImplementation;
>>>>>>> a68241d5
    uint256 collateralOverdueTransferFee;
}

struct State {
    General _general;
    Fixed _fixed;
    Variable _variable;
}

abstract contract SizeStorage {
    State internal state;
}<|MERGE_RESOLUTION|>--- conflicted
+++ resolved
@@ -42,11 +42,7 @@
 }
 
 struct Variable {
-<<<<<<< HEAD
-    address userProxyImplementation;
-=======
     address vaultImplementation;
->>>>>>> a68241d5
     uint256 collateralOverdueTransferFee;
 }
 
