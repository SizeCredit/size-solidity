// SPDX-License-Identifier: MIT
pragma solidity 0.8.23;

/// @title Events
/// @custom:security-contact security@size.credit
/// @author Size (https://size.credit/)
library Events {
    // actions

    event Initialize(address indexed sender);
    event Deposit(address indexed sender, address indexed token, address indexed to, uint256 amount);
    event Withdraw(address indexed sender, address indexed token, address indexed to, uint256 amount);
    event UpdateConfig(address indexed sender, string indexed key, uint256 value);
    event VariablePoolBorrowRateUpdated(address indexed sender, uint128 oldBorrowRate, uint128 newBorrowRate);
    event SellCreditMarket(
        address indexed borrower,
        address indexed lender,
        uint256 indexed creditPositionId,
        uint256 amount,
        uint256 tenor,
        uint256 deadline,
        uint256 maxAPR,
        bool exactAmountIn
    );
    event SellCreditLimit(
        address indexed sender,
        uint256 maxDueDate,
        uint256[] curveRelativeTimeTenors,
        int256[] curveRelativeTimeAprs,
        uint256[] curveRelativeTimeMarketRateMultipliers
    );
    event BuyCreditMarket(
        address indexed lender,
        address indexed borrower,
        uint256 indexed creditPositionId,
        uint256 amount,
        uint256 tenor,
        uint256 deadline,
        uint256 minAPR,
        bool exactAmountIn
    );
    event BuyCreditLimit(
        address indexed sender,
        uint256 maxDueDate,
        uint256[] curveRelativeTimeTenors,
        int256[] curveRelativeTimeAprs,
        uint256[] curveRelativeTimeMarketRateMultipliers
    );
    event Repay(address indexed sender, uint256 indexed debtPositionId, address indexed borrower);
    event Claim(address indexed sender, uint256 indexed creditPositionId);
    event Liquidate(
        address indexed sender,
        uint256 indexed debtPositionId,
        uint256 minimumCollateralProfit,
        uint256 deadline,
        uint256 collateralRatio,
        uint8 loanStatus
    );
    event SelfLiquidate(address indexed sender, uint256 indexed creditPositionId);
    event LiquidateWithReplacement(
        address indexed sender,
        uint256 indexed debtPositionId,
        address indexed borrower,
        uint256 minimumCollateralProfit,
        uint256 deadline,
        uint256 minAPR
    );
    event Compensate(
        address indexed sender,
        uint256 indexed creditPositionWithDebtToRepayId,
        uint256 indexed creditPositionToCompensateId,
        uint256 amount
    );
    event SetUserConfiguration(
        address indexed sender,
        uint256 openingLimitBorrowCR,
        bool allCreditPositionsForSaleDisabled,
        bool creditPositionIdsForSale,
        uint256[] creditPositionIds
    );
<<<<<<< HEAD
    event SetAuthorization(
        address indexed sender, address indexed operator, uint256 indexed actionsBitmap, uint256 nonce
    ); // v1.7
    event RevokeAllAuthorizations(address indexed sender); // v1.7
    event OnBehalfOfParams(
        address indexed sender, address indexed onBehalfOf, bytes4 indexed action, address recipient
    ); // v1.7
=======
    event CopyLimitOrders(
        address indexed sender,
        address indexed copyAddress,
        uint256 minTenorLoanOffer,
        uint256 maxTenorLoanOffer,
        uint256 minAPRLoanOffer,
        uint256 maxAPRLoanOffer,
        int256 offsetAPRLoanOffer,
        uint256 minTenorBorrowOffer,
        uint256 maxTenorBorrowOffer,
        uint256 minAPRBorrowOffer,
        uint256 maxAPRBorrowOffer,
        int256 offsetAPRBorrowOffer
    ); // v1.6.1
>>>>>>> 709c7a87

    // creates

    event CreateDebtPosition(
        uint256 indexed debtPositionId,
        address indexed borrower,
        address indexed lender,
        uint256 futureValue,
        uint256 dueDate
    );
    event CreateCreditPosition(
        uint256 indexed creditPositionId,
        address indexed lender,
        uint256 indexed debtPositionId,
        uint256 exitPositionId,
        uint256 credit,
        bool forSale
    );

    // updates

    event UpdateDebtPosition(
        uint256 indexed debtPositionId, address indexed borrower, uint256 futureValue, uint256 liquidityIndexAtRepayment
    );
    event UpdateCreditPosition(uint256 indexed creditPositionId, address indexed lender, uint256 credit, bool forSale);

    // analytics

    event SwapData(
        uint256 indexed creditPositionId,
        address indexed borrower,
        address indexed lender,
        uint256 credit,
        uint256 cashIn,
        uint256 cashOut,
        uint256 swapFee,
        uint256 fragmentationFee,
        uint256 tenor
    );
}<|MERGE_RESOLUTION|>--- conflicted
+++ resolved
@@ -78,15 +78,6 @@
         bool creditPositionIdsForSale,
         uint256[] creditPositionIds
     );
-<<<<<<< HEAD
-    event SetAuthorization(
-        address indexed sender, address indexed operator, uint256 indexed actionsBitmap, uint256 nonce
-    ); // v1.7
-    event RevokeAllAuthorizations(address indexed sender); // v1.7
-    event OnBehalfOfParams(
-        address indexed sender, address indexed onBehalfOf, bytes4 indexed action, address recipient
-    ); // v1.7
-=======
     event CopyLimitOrders(
         address indexed sender,
         address indexed copyAddress,
@@ -101,7 +92,13 @@
         uint256 maxAPRBorrowOffer,
         int256 offsetAPRBorrowOffer
     ); // v1.6.1
->>>>>>> 709c7a87
+    event SetAuthorization(
+        address indexed sender, address indexed operator, uint256 indexed actionsBitmap, uint256 nonce
+    ); // v1.7
+    event RevokeAllAuthorizations(address indexed sender); // v1.7
+    event OnBehalfOfParams(
+        address indexed sender, address indexed onBehalfOf, bytes4 indexed action, address recipient
+    ); // v1.7
 
     // creates
 
