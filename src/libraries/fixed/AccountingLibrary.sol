// SPDX-License-Identifier: UNLICENSED
pragma solidity 0.8.23;

import {State} from "@src/SizeStorage.sol";

import {Errors} from "@src/libraries/Errors.sol";
import {Events} from "@src/libraries/Events.sol";
import {Math, PERCENT} from "@src/libraries/Math.sol";

import {CreditPosition, DebtPosition, LoanLibrary, RESERVED_ID} from "@src/libraries/fixed/LoanLibrary.sol";
import {RiskLibrary} from "@src/libraries/fixed/RiskLibrary.sol";
import {VariablePoolLibrary} from "@src/libraries/variable/VariablePoolLibrary.sol";

/// @title AccountingLibrary
library AccountingLibrary {
    using RiskLibrary for State;
    using LoanLibrary for DebtPosition;
    using LoanLibrary for State;
    using VariablePoolLibrary for State;

    /// @notice Converts debt token amount to a value in collateral tokens
    /// @dev Rounds up the debt token amount
    /// @param state The state object
    /// @param debtTokenAmount The amount of debt tokens
    /// @return collateralTokenAmount The amount of collateral tokens
    function debtTokenAmountToCollateralTokenAmount(State storage state, uint256 debtTokenAmount)
        internal
        view
        returns (uint256 collateralTokenAmount)
    {
        uint256 debtTokenAmountWad = Math.amountToWad(debtTokenAmount, state.data.underlyingBorrowToken.decimals());
        collateralTokenAmount = Math.mulDivUp(
            debtTokenAmountWad, 10 ** state.oracle.priceFeed.decimals(), state.oracle.priceFeed.getPrice()
        );
    }

    /// @notice Repays a debt position
    /// @param state The state object
    /// @param debtPositionId The debt position id
    /// @param repayAmount The amount to repay
    /// @param cashReceived Whether this is a cash operation
    function repayDebt(State storage state, uint256 debtPositionId, uint256 repayAmount, bool cashReceived) public {
        DebtPosition storage debtPosition = state.getDebtPosition(debtPositionId);

        if (repayAmount == debtPosition.faceValue) {
            // full repayment
            state.data.debtToken.burn(debtPosition.borrower, debtPosition.faceValue);
            debtPosition.faceValue = 0;
            if (cashReceived) {
                debtPosition.liquidityIndexAtRepayment = state.borrowATokenLiquidityIndex();
            }
        } else {
            state.data.debtToken.burn(debtPosition.borrower, repayAmount);
            debtPosition.faceValue -= repayAmount;
        }

        emit Events.UpdateDebtPosition(
            debtPositionId,
            debtPosition.borrower,
            debtPosition.faceValue,
            debtPosition.dueDate,
            debtPosition.liquidityIndexAtRepayment
        );
    }

    function createDebtAndCreditPositions(
        State storage state,
        address lender,
        address borrower,
        uint256 faceValue,
        uint256 dueDate
<<<<<<< HEAD
    ) external {
        DebtPosition memory debtPosition =
            DebtPosition({borrower: borrower, faceValue: faceValue, dueDate: dueDate, liquidityIndexAtRepayment: 0});
=======
    ) external returns (DebtPosition memory debtPosition, CreditPosition memory creditPosition) {
        debtPosition = DebtPosition({
            borrower: borrower,
            faceValue: faceValue,
            overdueLiquidatorReward: state.feeConfig.overdueLiquidatorReward,
            dueDate: dueDate,
            liquidityIndexAtRepayment: 0
        });
>>>>>>> 71f8a9ff

        uint256 debtPositionId = state.data.nextDebtPositionId++;
        state.data.debtPositions[debtPositionId] = debtPosition;

        emit Events.CreateDebtPosition(debtPositionId, lender, borrower, faceValue, dueDate);

        creditPosition = CreditPosition({
            lender: lender,
            credit: debtPosition.faceValue,
            debtPositionId: debtPositionId,
            forSale: true
        });

        uint256 creditPositionId = state.data.nextCreditPositionId++;
        state.data.creditPositions[creditPositionId] = creditPosition;
        state.validateMinimumCreditOpening(creditPosition.credit);

        emit Events.CreateCreditPosition(creditPositionId, lender, RESERVED_ID, debtPositionId, creditPosition.credit);
    }

    function createCreditPosition(State storage state, uint256 exitCreditPositionId, address lender, uint256 credit)
        external
    {
        uint256 debtPositionId = state.getDebtPositionIdByCreditPositionId(exitCreditPositionId);
        reduceCredit(state, exitCreditPositionId, credit);

        CreditPosition memory creditPosition =
            CreditPosition({lender: lender, credit: credit, debtPositionId: debtPositionId, forSale: true});

        uint256 creditPositionId = state.data.nextCreditPositionId++;
        state.data.creditPositions[creditPositionId] = creditPosition;
        state.validateMinimumCreditOpening(creditPosition.credit);

        emit Events.CreateCreditPosition(creditPositionId, lender, exitCreditPositionId, debtPositionId, credit);
    }

    function reduceCredit(State storage state, uint256 creditPositionId, uint256 amount) public {
        CreditPosition storage creditPosition = state.getCreditPosition(creditPositionId);
        creditPosition.credit -= amount;
        state.validateMinimumCredit(creditPosition.credit);

        emit Events.UpdateCreditPosition(creditPositionId, creditPosition.credit, creditPosition.forSale);
    }

    function getSwapFeePercent(State storage state, uint256 dueDate) internal view returns (uint256) {
        return Math.mulDivUp(state.feeConfig.swapFeeAPR, (dueDate - block.timestamp), 365 days);
    }

    function getSwapFee(State storage state, uint256 cash, uint256 dueDate) internal view returns (uint256) {
        return Math.mulDivUp(cash, getSwapFeePercent(state, dueDate), PERCENT);
    }

    function getCashAmountOut(
        State storage state,
        uint256 creditAmountIn,
        uint256 maxCredit,
        uint256 ratePerMaturity,
        uint256 dueDate
    ) internal view returns (uint256 cashAmountOut, uint256 fees) {
        uint256 maxCashAmountOut = Math.mulDivDown(creditAmountIn, PERCENT, PERCENT + ratePerMaturity);

        if (creditAmountIn == maxCredit) {
            // no credit fractionalization

            fees = getSwapFee(state, maxCashAmountOut, dueDate);

            if (fees > maxCashAmountOut) {
                revert Errors.NOT_ENOUGH_CASH(maxCashAmountOut, fees);
            }

            cashAmountOut = maxCashAmountOut - fees;
        } else if (creditAmountIn < maxCredit) {
            // credit fractionalization

            fees = getSwapFee(state, maxCashAmountOut, dueDate) + state.feeConfig.fragmentationFee;

            if (fees > maxCashAmountOut) {
                revert Errors.NOT_ENOUGH_CASH(maxCashAmountOut, fees);
            }

            cashAmountOut = maxCashAmountOut - fees;
        } else {
            revert Errors.NOT_ENOUGH_CREDIT(creditAmountIn, maxCredit);
        }
    }

    function getCreditAmountIn(
        State storage state,
        uint256 cashAmountOut,
        uint256 maxCredit,
        uint256 ratePerMaturity,
        uint256 dueDate
    ) internal view returns (uint256 creditAmountIn, uint256 fees) {
        uint256 swapFeePercent = getSwapFeePercent(state, dueDate);

        uint256 maxCashAmountOutFragmentation = Math.mulDivDown(
            maxCredit, PERCENT - swapFeePercent, PERCENT + ratePerMaturity
        ) - state.feeConfig.fragmentationFee;

        uint256 maxCashAmountOut = Math.mulDivDown(maxCredit, PERCENT - swapFeePercent, PERCENT + ratePerMaturity);

        // slither-disable-next-line incorrect-equality
        if (cashAmountOut == maxCashAmountOut) {
            // no credit fractionalization

            creditAmountIn = maxCredit;
            fees = Math.mulDivUp(cashAmountOut, swapFeePercent, PERCENT);
        } else if (cashAmountOut < maxCashAmountOutFragmentation) {
            // credit fractionalization

            creditAmountIn = Math.mulDivUp(
                cashAmountOut + state.feeConfig.fragmentationFee, PERCENT + ratePerMaturity, PERCENT - swapFeePercent
            );
            fees = Math.mulDivUp(cashAmountOut, swapFeePercent, PERCENT) + state.feeConfig.fragmentationFee;
        } else {
            // for maxCashAmountOutFragmentation < amountOut < maxCashAmountOut we are in an inconsistent situation
            //   where charging the swap fee would require to sell a credit that exceeds the max possible credit

            revert Errors.NOT_ENOUGH_CASH(maxCashAmountOutFragmentation, cashAmountOut);
        }
    }

    function getCreditAmountOut(
        State storage state,
        uint256 cashAmountIn,
        uint256 maxCredit,
        uint256 ratePerMaturity,
        uint256 dueDate
    ) internal view returns (uint256 cashAmountOut, uint256 fees) {
        uint256 maxCashAmountIn = Math.mulDivUp(maxCredit, PERCENT, PERCENT + ratePerMaturity);

        if (cashAmountIn == maxCashAmountIn) {
            // no credit fractionalization

            cashAmountOut = maxCredit;
            fees = getSwapFee(state, cashAmountIn, dueDate);
        } else if (cashAmountIn < maxCashAmountIn) {
            // credit fractionalization

            if (state.feeConfig.fragmentationFee > cashAmountIn) {
                revert Errors.NOT_ENOUGH_CASH(state.feeConfig.fragmentationFee, cashAmountIn);
            }

            uint256 netCashAmountIn = cashAmountIn - state.feeConfig.fragmentationFee;

            cashAmountOut = Math.mulDivDown(netCashAmountIn, PERCENT + ratePerMaturity, PERCENT);
            fees = getSwapFee(state, netCashAmountIn, dueDate) + state.feeConfig.fragmentationFee;
        } else {
            revert Errors.NOT_ENOUGH_CREDIT(maxCashAmountIn, cashAmountIn);
        }
    }

    function getCashAmountIn(
        State storage state,
        uint256 creditAmountOut,
        uint256 maxCredit,
        uint256 ratePerMaturity,
        uint256 dueDate
    ) internal view returns (uint256 cashAmountIn, uint256 fees) {
        if (creditAmountOut == maxCredit) {
            // no credit fractionalization

            cashAmountIn = Math.mulDivUp(maxCredit, PERCENT, PERCENT + ratePerMaturity);
            fees = getSwapFee(state, cashAmountIn, dueDate);
        } else if (creditAmountOut < maxCredit) {
            // credit fractionalization

            uint256 netCashAmountIn = Math.mulDivUp(creditAmountOut, PERCENT, PERCENT + ratePerMaturity);
            cashAmountIn = netCashAmountIn + state.feeConfig.fragmentationFee;

            fees = getSwapFee(state, netCashAmountIn, dueDate) + state.feeConfig.fragmentationFee;
        } else {
            revert Errors.NOT_ENOUGH_CREDIT(creditAmountOut, maxCredit);
        }
    }
}<|MERGE_RESOLUTION|>--- conflicted
+++ resolved
@@ -69,20 +69,9 @@
         address borrower,
         uint256 faceValue,
         uint256 dueDate
-<<<<<<< HEAD
-    ) external {
-        DebtPosition memory debtPosition =
+    ) external returns (DebtPosition memory debtPosition, CreditPosition memory creditPosition) {
+        debtPosition =
             DebtPosition({borrower: borrower, faceValue: faceValue, dueDate: dueDate, liquidityIndexAtRepayment: 0});
-=======
-    ) external returns (DebtPosition memory debtPosition, CreditPosition memory creditPosition) {
-        debtPosition = DebtPosition({
-            borrower: borrower,
-            faceValue: faceValue,
-            overdueLiquidatorReward: state.feeConfig.overdueLiquidatorReward,
-            dueDate: dueDate,
-            liquidityIndexAtRepayment: 0
-        });
->>>>>>> 71f8a9ff
 
         uint256 debtPositionId = state.data.nextDebtPositionId++;
         state.data.debtPositions[debtPositionId] = debtPosition;
