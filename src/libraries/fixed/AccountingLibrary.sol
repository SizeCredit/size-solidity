// SPDX-License-Identifier: UNLICENSED
pragma solidity 0.8.23;

import {State} from "@src/SizeStorage.sol";

import {Errors} from "@src/libraries/Errors.sol";
import {Events} from "@src/libraries/Events.sol";
import {Math, PERCENT} from "@src/libraries/Math.sol";

import {CreditPosition, DebtPosition, LoanLibrary, RESERVED_ID} from "@src/libraries/fixed/LoanLibrary.sol";
import {RiskLibrary} from "@src/libraries/fixed/RiskLibrary.sol";

/// @title AccountingLibrary
library AccountingLibrary {
    using RiskLibrary for State;
    using LoanLibrary for DebtPosition;
    using LoanLibrary for State;

    /// @notice Converts debt token amount to a value in collateral tokens
    /// @dev Rounds up the debt token amount
    /// @param state The state object
    /// @param debtTokenAmount The amount of debt tokens
    /// @return collateralTokenAmount The amount of collateral tokens
    function debtTokenAmountToCollateralTokenAmount(State storage state, uint256 debtTokenAmount)
        internal
        view
        returns (uint256 collateralTokenAmount)
    {
        uint256 debtTokenAmountWad = Math.amountToWad(debtTokenAmount, state.data.underlyingBorrowToken.decimals());
        collateralTokenAmount = Math.mulDivUp(
            debtTokenAmountWad, 10 ** state.oracle.priceFeed.decimals(), state.oracle.priceFeed.getPrice()
        );
    }

    /// @notice Repays a debt position
    /// @param state The state object
    /// @param debtPositionId The debt position id
    /// @param repayAmount The amount to repay
    /// @param cashReceived Whether this is a cash operation
    function repayDebt(State storage state, uint256 debtPositionId, uint256 repayAmount, bool cashReceived) public {
        DebtPosition storage debtPosition = state.getDebtPosition(debtPositionId);

        if (repayAmount == debtPosition.faceValue) {
            // full repayment
<<<<<<< HEAD
            state.data.debtToken.burn(debtPosition.borrower, debtPosition.getTotalDebt());
            debtPosition.faceValue = 0;
            debtPosition.overdueLiquidatorReward = 0;
=======
            state.data.debtToken.burn(debtPosition.borrower, debtPosition.faceValue);
            debtPosition.faceValue = 0;
>>>>>>> 75e15eca
            if (cashReceived) {
                debtPosition.liquidityIndexAtRepayment = state.data.borrowAToken.liquidityIndex();
            }
        } else {
<<<<<<< HEAD
            // The overdueCollateralReward is not cleared if the loan has not been fully repaid
=======
>>>>>>> 75e15eca
            state.data.debtToken.burn(debtPosition.borrower, repayAmount);
            debtPosition.faceValue -= repayAmount;
        }

        emit Events.UpdateDebtPosition(
            debtPositionId,
            debtPosition.borrower,
            debtPosition.faceValue,
<<<<<<< HEAD
            debtPosition.overdueLiquidatorReward,
=======
>>>>>>> 75e15eca
            debtPosition.dueDate,
            debtPosition.liquidityIndexAtRepayment
        );
    }

    function createDebtAndCreditPositions(
        State storage state,
        address lender,
        address borrower,
        uint256 faceValue,
        uint256 dueDate
<<<<<<< HEAD
    ) external returns (DebtPosition memory debtPosition) {
        debtPosition = DebtPosition({
            borrower: borrower,
            faceValue: faceValue,
            overdueLiquidatorReward: state.feeConfig.overdueLiquidatorReward,
            dueDate: dueDate,
            liquidityIndexAtRepayment: 0
        });
=======
    ) external returns (CreditPosition memory creditPosition) {
        DebtPosition memory debtPosition =
            DebtPosition({borrower: borrower, faceValue: faceValue, dueDate: dueDate, liquidityIndexAtRepayment: 0});
>>>>>>> 75e15eca

        uint256 debtPositionId = state.data.nextDebtPositionId++;
        state.data.debtPositions[debtPositionId] = debtPosition;

<<<<<<< HEAD
        emit Events.CreateDebtPosition(
            debtPositionId, lender, borrower, faceValue, debtPosition.overdueLiquidatorReward, dueDate
        );
=======
        emit Events.CreateDebtPosition(debtPositionId, lender, borrower, faceValue, dueDate);
>>>>>>> 75e15eca

        creditPosition = CreditPosition({
            lender: lender,
            credit: debtPosition.faceValue,
            debtPositionId: debtPositionId,
            forSale: true
        });

        uint256 creditPositionId = state.data.nextCreditPositionId++;
        state.data.creditPositions[creditPositionId] = creditPosition;
        state.validateMinimumCreditOpening(creditPosition.credit);

        emit Events.CreateCreditPosition(creditPositionId, lender, RESERVED_ID, debtPositionId, creditPosition.credit);

        state.data.debtToken.mint(borrower, faceValue);
    }

    function createCreditPosition(State storage state, uint256 exitCreditPositionId, address lender, uint256 credit)
        external
    {
        uint256 debtPositionId = state.getDebtPositionIdByCreditPositionId(exitCreditPositionId);
        reduceCredit(state, exitCreditPositionId, credit);

        CreditPosition memory creditPosition =
            CreditPosition({lender: lender, credit: credit, debtPositionId: debtPositionId, forSale: true});

        uint256 creditPositionId = state.data.nextCreditPositionId++;
        state.data.creditPositions[creditPositionId] = creditPosition;
        state.validateMinimumCreditOpening(creditPosition.credit);

        emit Events.CreateCreditPosition(creditPositionId, lender, exitCreditPositionId, debtPositionId, credit);
    }

    function reduceCredit(State storage state, uint256 creditPositionId, uint256 amount) public {
        CreditPosition storage creditPosition = state.getCreditPosition(creditPositionId);
        creditPosition.credit -= amount;
        state.validateMinimumCredit(creditPosition.credit);

        emit Events.UpdateCreditPosition(creditPositionId, creditPosition.credit, creditPosition.forSale);
    }

    function getSwapFeePercent(State storage state, uint256 dueDate) internal view returns (uint256) {
        return Math.mulDivUp(state.feeConfig.swapFeeAPR, (dueDate - block.timestamp), 365 days);
    }

    function getSwapFee(State storage state, uint256 cash, uint256 dueDate) internal view returns (uint256) {
        return Math.mulDivUp(cash, getSwapFeePercent(state, dueDate), PERCENT);
    }

    function getCashAmountOut(
        State storage state,
        uint256 creditAmountIn,
        uint256 maxCredit,
        uint256 ratePerMaturity,
        uint256 dueDate
    ) internal view returns (uint256 cashAmountOut, uint256 fees) {
        uint256 maxCashAmountOut = Math.mulDivDown(creditAmountIn, PERCENT, PERCENT + ratePerMaturity);

        if (creditAmountIn == maxCredit) {
            // no credit fractionalization

            fees = getSwapFee(state, maxCashAmountOut, dueDate);

            if (fees > maxCashAmountOut) {
                revert Errors.NOT_ENOUGH_CASH(maxCashAmountOut, fees);
            }

            cashAmountOut = maxCashAmountOut - fees;
        } else if (creditAmountIn < maxCredit) {
            // credit fractionalization

            fees = getSwapFee(state, maxCashAmountOut, dueDate) + state.feeConfig.fragmentationFee;

            if (fees > maxCashAmountOut) {
                revert Errors.NOT_ENOUGH_CASH(maxCashAmountOut, fees);
            }

            cashAmountOut = maxCashAmountOut - fees;
        } else {
            revert Errors.NOT_ENOUGH_CREDIT(creditAmountIn, maxCredit);
        }
    }

    function getCreditAmountIn(
        State storage state,
        uint256 cashAmountOut,
        uint256 maxCredit,
        uint256 ratePerMaturity,
        uint256 dueDate
    ) internal view returns (uint256 creditAmountIn, uint256 fees) {
        uint256 swapFeePercent = getSwapFeePercent(state, dueDate);

        uint256 maxCashAmountOutFragmentation = Math.mulDivDown(
            maxCredit, PERCENT - swapFeePercent, PERCENT + ratePerMaturity
        ) - state.feeConfig.fragmentationFee;

        uint256 maxCashAmountOut = Math.mulDivDown(maxCredit, PERCENT - swapFeePercent, PERCENT + ratePerMaturity);

        // slither-disable-next-line incorrect-equality
        if (cashAmountOut == maxCashAmountOut) {
            // no credit fractionalization

            creditAmountIn = maxCredit;
            fees = Math.mulDivUp(cashAmountOut, swapFeePercent, PERCENT);
        } else if (cashAmountOut < maxCashAmountOutFragmentation) {
            // credit fractionalization

            creditAmountIn = Math.mulDivUp(
                cashAmountOut + state.feeConfig.fragmentationFee, PERCENT + ratePerMaturity, PERCENT - swapFeePercent
            );
            fees = Math.mulDivUp(cashAmountOut, swapFeePercent, PERCENT) + state.feeConfig.fragmentationFee;
        } else {
            // for maxCashAmountOutFragmentation < amountOut < maxCashAmountOut we are in an inconsistent situation
            //   where charging the swap fee would require to sell a credit that exceeds the max possible credit

            revert Errors.NOT_ENOUGH_CASH(maxCashAmountOutFragmentation, cashAmountOut);
        }
    }

    function getCreditAmountOut(
        State storage state,
        uint256 cashAmountIn,
        uint256 maxCredit,
        uint256 ratePerMaturity,
        uint256 dueDate
    ) internal view returns (uint256 cashAmountOut, uint256 fees) {
        uint256 maxCashAmountIn = Math.mulDivUp(maxCredit, PERCENT, PERCENT + ratePerMaturity);

        if (cashAmountIn == maxCashAmountIn) {
            // no credit fractionalization

            cashAmountOut = maxCredit;
            fees = getSwapFee(state, cashAmountIn, dueDate);
        } else if (cashAmountIn < maxCashAmountIn) {
            // credit fractionalization

            if (state.feeConfig.fragmentationFee > cashAmountIn) {
                revert Errors.NOT_ENOUGH_CASH(state.feeConfig.fragmentationFee, cashAmountIn);
            }

            uint256 netCashAmountIn = cashAmountIn - state.feeConfig.fragmentationFee;

            cashAmountOut = Math.mulDivDown(netCashAmountIn, PERCENT + ratePerMaturity, PERCENT);
            fees = getSwapFee(state, netCashAmountIn, dueDate) + state.feeConfig.fragmentationFee;
        } else {
            revert Errors.NOT_ENOUGH_CREDIT(maxCashAmountIn, cashAmountIn);
        }
    }

    function getCashAmountIn(
        State storage state,
        uint256 creditAmountOut,
        uint256 maxCredit,
        uint256 ratePerMaturity,
        uint256 dueDate
    ) internal view returns (uint256 cashAmountIn, uint256 fees) {
        if (creditAmountOut == maxCredit) {
            // no credit fractionalization

            cashAmountIn = Math.mulDivUp(maxCredit, PERCENT, PERCENT + ratePerMaturity);
            fees = getSwapFee(state, cashAmountIn, dueDate);
        } else if (creditAmountOut < maxCredit) {
            // credit fractionalization

            uint256 netCashAmountIn = Math.mulDivUp(creditAmountOut, PERCENT, PERCENT + ratePerMaturity);
            cashAmountIn = netCashAmountIn + state.feeConfig.fragmentationFee;

            fees = getSwapFee(state, netCashAmountIn, dueDate) + state.feeConfig.fragmentationFee;
        } else {
            revert Errors.NOT_ENOUGH_CREDIT(creditAmountOut, maxCredit);
        }
    }
}<|MERGE_RESOLUTION|>--- conflicted
+++ resolved
@@ -42,22 +42,12 @@
 
         if (repayAmount == debtPosition.faceValue) {
             // full repayment
-<<<<<<< HEAD
-            state.data.debtToken.burn(debtPosition.borrower, debtPosition.getTotalDebt());
-            debtPosition.faceValue = 0;
-            debtPosition.overdueLiquidatorReward = 0;
-=======
             state.data.debtToken.burn(debtPosition.borrower, debtPosition.faceValue);
             debtPosition.faceValue = 0;
->>>>>>> 75e15eca
             if (cashReceived) {
                 debtPosition.liquidityIndexAtRepayment = state.data.borrowAToken.liquidityIndex();
             }
         } else {
-<<<<<<< HEAD
-            // The overdueCollateralReward is not cleared if the loan has not been fully repaid
-=======
->>>>>>> 75e15eca
             state.data.debtToken.burn(debtPosition.borrower, repayAmount);
             debtPosition.faceValue -= repayAmount;
         }
@@ -66,10 +56,6 @@
             debtPositionId,
             debtPosition.borrower,
             debtPosition.faceValue,
-<<<<<<< HEAD
-            debtPosition.overdueLiquidatorReward,
-=======
->>>>>>> 75e15eca
             debtPosition.dueDate,
             debtPosition.liquidityIndexAtRepayment
         );
@@ -81,31 +67,14 @@
         address borrower,
         uint256 faceValue,
         uint256 dueDate
-<<<<<<< HEAD
-    ) external returns (DebtPosition memory debtPosition) {
-        debtPosition = DebtPosition({
-            borrower: borrower,
-            faceValue: faceValue,
-            overdueLiquidatorReward: state.feeConfig.overdueLiquidatorReward,
-            dueDate: dueDate,
-            liquidityIndexAtRepayment: 0
-        });
-=======
     ) external returns (CreditPosition memory creditPosition) {
         DebtPosition memory debtPosition =
             DebtPosition({borrower: borrower, faceValue: faceValue, dueDate: dueDate, liquidityIndexAtRepayment: 0});
->>>>>>> 75e15eca
 
         uint256 debtPositionId = state.data.nextDebtPositionId++;
         state.data.debtPositions[debtPositionId] = debtPosition;
 
-<<<<<<< HEAD
-        emit Events.CreateDebtPosition(
-            debtPositionId, lender, borrower, faceValue, debtPosition.overdueLiquidatorReward, dueDate
-        );
-=======
         emit Events.CreateDebtPosition(debtPositionId, lender, borrower, faceValue, dueDate);
->>>>>>> 75e15eca
 
         creditPosition = CreditPosition({
             lender: lender,
