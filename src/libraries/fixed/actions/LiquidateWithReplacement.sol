--- conflicted
+++ resolved
@@ -117,10 +117,6 @@
             params.debtPositionId,
             debtPosition.borrower,
             debtPosition.faceValue,
-<<<<<<< HEAD
-            debtPosition.overdueLiquidatorReward,
-=======
->>>>>>> 75e15eca
             debtPosition.dueDate,
             debtPosition.liquidityIndexAtRepayment
         );
