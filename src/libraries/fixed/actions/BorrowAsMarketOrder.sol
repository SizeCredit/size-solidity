--- conflicted
+++ resolved
@@ -113,15 +113,9 @@
 
             uint256 deltaAmountIn = Math.mulDivUp(amountOutLeft, r, PERCENT);
             uint256 deltaAmountOut = amountOutLeft;
-<<<<<<< HEAD
             if (deltaAmountIn > loan.credit) {
                 deltaAmountIn = loan.credit;
                 deltaAmountOut = Math.mulDivDown(loan.credit, PERCENT, r);
-=======
-            if (deltaAmountIn > loan.getCredit()) {
-                deltaAmountIn = loan.getCredit();
-                deltaAmountOut = Math.mulDivDown(loan.getCredit(), PERCENT, r);
->>>>>>> 0cea398b
             } else {
                 deltaAmountOut = amountOutLeft;
             }
@@ -131,7 +125,6 @@
                 break;
             }
 
-<<<<<<< HEAD
             state.createSOL({
                 exiterId: loanId,
                 lender: params.lender,
@@ -139,10 +132,7 @@
                 issuanceValue: deltaAmountOut,
                 faceValue: deltaAmountIn
             });
-=======
-            state.createSOL({exiterId: loanId, lender: params.lender, borrower: msg.sender, faceValue: deltaAmountIn});
             state.transferBorrowAToken(msg.sender, state._general.feeRecipient, state._fixed.earlyLenderExitFee);
->>>>>>> 0cea398b
             state.transferBorrowAToken(params.lender, msg.sender, deltaAmountOut);
             amountOutLeft -= deltaAmountOut;
         }
