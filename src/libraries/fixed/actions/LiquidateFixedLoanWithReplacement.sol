--- conflicted
+++ resolved
@@ -72,18 +72,11 @@
         uint256 amountOut = Math.mulDivDown(folCopy.faceValue(), PERCENT, PERCENT + rate);
         uint256 liquidatorProfitBorrowAsset = folCopy.faceValue() - amountOut;
 
-<<<<<<< HEAD
-        fol.borrower = params.borrower;
-        fol.startDate = block.timestamp;
-        fol.liquidityIndexAtRepayment = 0;
-        fol.debt += faceValue;
-=======
         fol.generic.borrower = params.borrower;
         fol.fol.startDate = block.timestamp;
         fol.fol.liquidityIndexAtRepayment = 0;
         fol.fol.issuanceValue = amountOut;
         fol.fol.rate = rate;
->>>>>>> 6710cf54
 
         state._fixed.debtToken.mint(params.borrower, state.getDebt(folCopy));
         state.transferBorrowAToken(address(this), params.borrower, amountOut);
