--- conflicted
+++ resolved
@@ -3,10 +3,6 @@
 
 import {State} from "@src/SizeStorage.sol";
 
-<<<<<<< HEAD
-import {Math} from "@src/libraries/Math.sol";
-=======
->>>>>>> 6710cf54
 import {AccountingLibrary} from "@src/libraries/fixed/AccountingLibrary.sol";
 
 import {FeeLibrary} from "@src/libraries/fixed/FeeLibrary.sol";
@@ -25,11 +21,7 @@
     using FixedLoanLibrary for FixedLoan;
     using FixedLoanLibrary for State;
     using AccountingLibrary for State;
-<<<<<<< HEAD
-    using FeeLibrary for State;
-=======
     using AccountingLibrary for State;
->>>>>>> 6710cf54
 
     function validateRepay(State storage state, RepayParams calldata params) external view {
         FixedLoan storage loan = state._fixed.loans[params.loanId];
@@ -38,13 +30,8 @@
         if (msg.sender != loan.generic.borrower) {
             revert Errors.REPAYER_IS_NOT_BORROWER(msg.sender, loan.generic.borrower);
         }
-<<<<<<< HEAD
-        if (state.borrowATokenBalanceOf(msg.sender) < loan.debt) {
-            revert Errors.NOT_ENOUGH_FREE_CASH(state.borrowATokenBalanceOf(msg.sender), loan.debt);
-=======
         if (state.borrowATokenBalanceOf(msg.sender) < loan.faceValue()) {
             revert Errors.NOT_ENOUGH_FREE_CASH(state.borrowATokenBalanceOf(msg.sender), loan.faceValue());
->>>>>>> 6710cf54
         }
 
         // validate loanId
@@ -57,20 +44,6 @@
     }
 
     function executeRepay(State storage state, RepayParams calldata params) external {
-<<<<<<< HEAD
-        FixedLoan storage loan = state._fixed.loans[params.loanId];
-        uint256 repayAmount = Math.min(loan.debt, params.amount);
-
-        state.chargeRepayFee(state.getFOL(loan), repayAmount);
-        if (loan.isFOL() && repayAmount == loan.debt) {
-            state.transferBorrowAToken(msg.sender, address(this), repayAmount);
-        } else {
-            // @audit Is this logic correct for partial repayment of FOLs? Should you send to `loan.lender` directly???
-            state.transferBorrowAToken(msg.sender, loan.lender, repayAmount);
-            state.reduceCredit(params.loanId, repayAmount);
-        }
-        state.reduceDebt(params.loanId, repayAmount);
-=======
         FixedLoan storage fol = state._fixed.loans[params.loanId];
         uint256 faceValue = fol.faceValue();
 
@@ -78,7 +51,6 @@
         state.chargeRepayFee(fol, faceValue);
         state._fixed.debtToken.burn(fol.generic.borrower, faceValue);
         fol.fol.liquidityIndexAtRepayment = state.borrowATokenLiquidityIndex();
->>>>>>> 6710cf54
 
         emit Events.Repay(params.loanId);
     }
