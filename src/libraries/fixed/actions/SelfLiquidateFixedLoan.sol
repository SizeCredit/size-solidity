--- conflicted
+++ resolved
@@ -5,18 +5,13 @@
 import {Math, PERCENT} from "@src/libraries/Math.sol";
 
 import {AccountingLibrary} from "@src/libraries/fixed/AccountingLibrary.sol";
-<<<<<<< HEAD
+
+import {AccountingLibrary} from "@src/libraries/fixed/AccountingLibrary.sol";
 import {FeeLibrary} from "@src/libraries/fixed/FeeLibrary.sol";
 import {FixedLoan} from "@src/libraries/fixed/FixedLoanLibrary.sol";
 import {FixedLoan, FixedLoanLibrary} from "@src/libraries/fixed/FixedLoanLibrary.sol";
 import {RiskLibrary} from "@src/libraries/fixed/RiskLibrary.sol";
-=======
-
-import {FixedLoan} from "@src/libraries/fixed/FixedLoanLibrary.sol";
-import {FixedLoan, FixedLoanLibrary} from "@src/libraries/fixed/FixedLoanLibrary.sol";
-import {RiskLibrary} from "@src/libraries/fixed/RiskLibrary.sol";
 import {VariableLibrary} from "@src/libraries/variable/VariableLibrary.sol";
->>>>>>> 6710cf54
 
 import {State} from "@src/SizeStorage.sol";
 
@@ -30,13 +25,8 @@
 library SelfLiquidateFixedLoan {
     using FixedLoanLibrary for FixedLoan;
     using FixedLoanLibrary for State;
-<<<<<<< HEAD
-    using AccountingLibrary for State;
-    using FeeLibrary for State;
-=======
     using VariableLibrary for State;
     using AccountingLibrary for State;
->>>>>>> 6710cf54
     using RiskLibrary for State;
 
     function validateSelfLiquidateFixedLoan(State storage state, SelfLiquidateFixedLoanParams calldata params)
@@ -78,17 +68,10 @@
         uint256 credit = loan.generic.credit;
 
         uint256 assignedCollateral = state.getProRataAssignedCollateral(params.loanId);
-<<<<<<< HEAD
-        state._fixed.collateralToken.transferFrom(fol.borrower, msg.sender, assignedCollateral);
-        state.chargeRepayFee(loan, loan.credit);
-        state.reduceDebt(params.loanId, loan.credit);
-        state.reduceCredit(params.loanId, loan.credit);
-=======
         state._fixed.collateralToken.transferFrom(fol.generic.borrower, msg.sender, assignedCollateral);
 
         state.reduceLoanCredit(params.loanId, credit);
         state.chargeRepayFee(fol, credit);
         state._fixed.debtToken.burn(fol.generic.borrower, credit);
->>>>>>> 6710cf54
     }
 }