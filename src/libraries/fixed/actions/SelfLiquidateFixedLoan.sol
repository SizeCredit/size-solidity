--- conflicted
+++ resolved
@@ -38,27 +38,12 @@
         }
 
         // validate loanId
-<<<<<<< HEAD
-        // @audit is this necessary? seems redundant with the check `assignedCollateral > debtCollateral` below,
-        //   as CR < CRL ==> CR <= 100%
-        if (!state.isUserLiquidatable(loan.borrower)) {
-            revert Errors.USER_NOT_LIQUIDATABLE(loan.borrower, state.collateralRatio(loan.borrower));
-        }
-        // @audit is this reachable?
-        if (!state.either(loan, [FixedLoanStatus.ACTIVE, FixedLoanStatus.OVERDUE])) {
-            revert Errors.LOAN_NOT_LIQUIDATABLE(
-                params.loanId, state.collateralRatio(loan.borrower), state.getFixedLoanStatus(loan)
-            );
-        }
-        if (assignedCollateral > debtCollateral) {
-=======
         if (!state.isLoanSelfLiquidatable(params.loanId)) {
             revert Errors.LOAN_NOT_SELF_LIQUIDATABLE(
                 params.loanId, state.collateralRatio(loan.borrower), state.getFixedLoanStatus(loan)
             );
         }
         if (!(assignedCollateral < debtCollateral)) {
->>>>>>> a68241d5
             revert Errors.LIQUIDATION_NOT_AT_LOSS(params.loanId, assignedCollateral, debtCollateral);
         }
     }
