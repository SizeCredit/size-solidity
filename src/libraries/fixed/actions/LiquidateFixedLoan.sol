--- conflicted
+++ resolved
@@ -28,14 +28,8 @@
     using VariableLibrary for State;
     using FixedLoanLibrary for FixedLoan;
     using FixedLoanLibrary for State;
-<<<<<<< HEAD
-    using AccountingLibrary for State;
-    using RiskLibrary for State;
-    using FeeLibrary for State;
-=======
     using RiskLibrary for State;
     using AccountingLibrary for State;
->>>>>>> 6710cf54
 
     function validateLiquidateFixedLoan(State storage state, LiquidateFixedLoanParams calldata params) external view {
         FixedLoan storage loan = state._fixed.loans[params.loanId];
@@ -97,20 +91,11 @@
         state.transferBorrowAToken(msg.sender, address(this), folCopy.faceValue());
     }
 
-<<<<<<< HEAD
-    function _executeLiquidateFixedLoanOverdue(State storage state, LiquidateFixedLoanParams calldata params)
-        private
-        returns (uint256 liquidatorProfitCollateralToken)
-    {
-        FixedLoan storage loan = state._fixed.loans[params.loanId];
-
-=======
     function _executeLiquidateFixedLoanOverdue(
         State storage state,
         LiquidateFixedLoanParams calldata params,
         FixedLoan memory folCopy
     ) private returns (uint256 liquidatorProfitCollateralToken) {
->>>>>>> 6710cf54
         // case 2a: the loan is overdue and can be moved to the variable pool
         try state.moveFixedLoanToVariablePool(folCopy) returns (uint256 _liquidatorProfitCollateralToken) {
             emit Events.LiquidateFixedLoanOverdueMoveToVariablePool(params.loanId);
@@ -137,20 +122,12 @@
 
         emit Events.LiquidateFixedLoan(params.loanId, params.minimumCollateralRatio, collateralRatio, loanStatus);
 
-<<<<<<< HEAD
-        state.chargeRepayFee(loan, loan.faceValue);
-=======
         state.chargeRepayFee(fol, fol.faceValue());
->>>>>>> 6710cf54
 
         // case 1a: the user is liquidatable profitably
         if (PERCENT <= collateralRatio && collateralRatio < state._fixed.crLiquidation) {
             emit Events.LiquidateFixedLoanUserLiquidatableProfitably(params.loanId);
-<<<<<<< HEAD
-            liquidatorProfitCollateralToken = _executeLiquidateFixedLoanTakeCollateral(state, params, true);
-=======
             liquidatorProfitCollateralToken = _executeLiquidateFixedLoanTakeCollateral(state, folCopy, true);
->>>>>>> 6710cf54
             // case 1b: the user is liquidatable unprofitably
         } else if (collateralRatio < PERCENT) {
             emit Events.LiquidateFixedLoanUserLiquidatableUnprofitably(params.loanId);
@@ -168,11 +145,7 @@
             }
         }
 
-<<<<<<< HEAD
-        state.reduceDebt(params.loanId, loan.faceValue);
-=======
         state._fixed.debtToken.burn(fol.generic.borrower, folCopy.faceValue());
         fol.fol.liquidityIndexAtRepayment = state.borrowATokenLiquidityIndex();
->>>>>>> 6710cf54
     }
 }