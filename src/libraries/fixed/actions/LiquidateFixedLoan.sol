--- conflicted
+++ resolved
@@ -95,11 +95,8 @@
     {
         FixedLoan storage loan = state._fixed.loans[params.loanId];
 
-<<<<<<< HEAD
-=======
         // TODO: should we decrease the borrower total debt?
 
->>>>>>> a68241d5
         // case 2a: the loan is overdue and can be moved to the variable pool
         try state.moveFixedLoanToVariablePool(loan) returns (uint256 _liquidatorProfitCollateralToken) {
             emit Events.LiquidateFixedLoanOverdueMoveToVariablePool(params.loanId);
@@ -126,19 +123,11 @@
         emit Events.LiquidateFixedLoan(params.loanId, params.minimumCollateralRatio, collateralRatio, loanStatus);
 
         // case 1a: the user is liquidatable
-<<<<<<< HEAD
-        if (PERCENT < collateralRatio && collateralRatio < state._fixed.crLiquidation) {
-            emit Events.LiquidateFixedLoanUserLiquidatableProfitably(params.loanId);
-            liquidatorProfitCollateralToken = _executeLiquidateFixedLoanTakeCollateral(state, params, true);
-            // case 1b: the user is liquidatable
-        } else if (0 <= collateralRatio && collateralRatio <= PERCENT) {
-=======
         if (PERCENT <= collateralRatio && collateralRatio < state._fixed.crLiquidation) {
             emit Events.LiquidateFixedLoanUserLiquidatableProfitably(params.loanId);
             liquidatorProfitCollateralToken = _executeLiquidateFixedLoanTakeCollateral(state, params, true);
             // case 1b: the user is liquidatable
         } else if (0 <= collateralRatio && collateralRatio < PERCENT) {
->>>>>>> a68241d5
             emit Events.LiquidateFixedLoanUserLiquidatableUnprofitably(params.loanId);
             liquidatorProfitCollateralToken =
                 _executeLiquidateFixedLoanTakeCollateral(state, params, false /* this parameter should not matter */ );
