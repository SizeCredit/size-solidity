// SPDX-License-Identifier: UNLICENSED
pragma solidity 0.8.24;

import {FixedLoan} from "@src/libraries/fixed/FixedLoanLibrary.sol";
import {VariableLibrary} from "@src/libraries/variable/VariableLibrary.sol";

import {PERCENT} from "@src/libraries/Math.sol";

import {AccountingLibrary} from "@src/libraries/fixed/AccountingLibrary.sol";
<<<<<<< HEAD
import {FeeLibrary} from "@src/libraries/fixed/FeeLibrary.sol";
=======

>>>>>>> 6710cf54
import {FixedLoan, FixedLoanLibrary} from "@src/libraries/fixed/FixedLoanLibrary.sol";
import {BorrowOffer, OfferLibrary} from "@src/libraries/fixed/OfferLibrary.sol";

import {Math} from "@src/libraries/Math.sol";

import {State} from "@src/SizeStorage.sol";

import {Errors} from "@src/libraries/Errors.sol";
import {Events} from "@src/libraries/Events.sol";

struct BorrowerExitParams {
    uint256 loanId;
    address borrowerToExitTo;
}

library BorrowerExit {
    using OfferLibrary for BorrowOffer;
    using FixedLoanLibrary for FixedLoan;
<<<<<<< HEAD
    using AccountingLibrary for State;
    using VariableLibrary for State;
    using FeeLibrary for State;
=======
    using FixedLoanLibrary for State;
    using VariableLibrary for State;
    using AccountingLibrary for State;
>>>>>>> 6710cf54

    function validateBorrowerExit(State storage state, BorrowerExitParams calldata params) external view {
        BorrowOffer memory borrowOffer = state._fixed.users[params.borrowerToExitTo].borrowOffer;
        FixedLoan memory fol = state._fixed.loans[params.loanId];
        uint256 dueDate = fol.fol.dueDate;

        uint256 rate = borrowOffer.getRate(state._general.marketBorrowRateFeed.getMarketBorrowRate(), dueDate);
        uint256 amountIn = Math.mulDivUp(state.getDebt(fol), PERCENT, PERCENT + rate);

        // validate msg.sender
        if (msg.sender != fol.generic.borrower) {
            revert Errors.EXITER_IS_NOT_BORROWER(msg.sender, fol.generic.borrower);
        }
        if (state.borrowATokenBalanceOf(msg.sender) < amountIn) {
            revert Errors.NOT_ENOUGH_FREE_CASH(state.borrowATokenBalanceOf(msg.sender), amountIn);
        }

        // validate loanId
        if (!fol.isFOL()) {
            revert Errors.ONLY_FOL_CAN_BE_EXITED(params.loanId);
        }
        if (dueDate <= block.timestamp) {
            revert Errors.PAST_DUE_DATE(fol.fol.dueDate);
        }

        // validate borrowerToExitTo
    }

    function executeBorrowerExit(State storage state, BorrowerExitParams calldata params) external {
        emit Events.BorrowerExit(params.loanId, params.borrowerToExitTo);

        BorrowOffer storage borrowOffer = state._fixed.users[params.borrowerToExitTo].borrowOffer;
        FixedLoan storage fol = state._fixed.loans[params.loanId];

        uint256 rate = borrowOffer.getRate(state._general.marketBorrowRateFeed.getMarketBorrowRate(), fol.fol.dueDate);
        uint256 debt = state.getDebt(fol);
        uint256 amountIn = Math.mulDivUp(debt, PERCENT, PERCENT + rate);

        uint256 repayFee = state.maximumRepayFee(fol);

        state.transferBorrowAToken(msg.sender, params.borrowerToExitTo, amountIn);
        state.transferBorrowAToken(msg.sender, state._general.feeRecipient, state._fixed.earlyBorrowerExitFee);
<<<<<<< HEAD
        state._fixed.debtToken.transferFrom(
            msg.sender, params.borrowerToExitTo, faceValue + (repayFee - fol.repayFeeSum)
        );
        fol.borrower = params.borrowerToExitTo;
        fol.startDate = block.timestamp;
=======
        state._fixed.debtToken.transferFrom(msg.sender, params.borrowerToExitTo, debt);
        fol.generic.borrower = params.borrowerToExitTo;
        fol.fol.startDate = block.timestamp;
>>>>>>> 6710cf54
    }
}<|MERGE_RESOLUTION|>--- conflicted
+++ resolved
@@ -7,11 +7,7 @@
 import {PERCENT} from "@src/libraries/Math.sol";
 
 import {AccountingLibrary} from "@src/libraries/fixed/AccountingLibrary.sol";
-<<<<<<< HEAD
-import {FeeLibrary} from "@src/libraries/fixed/FeeLibrary.sol";
-=======
 
->>>>>>> 6710cf54
 import {FixedLoan, FixedLoanLibrary} from "@src/libraries/fixed/FixedLoanLibrary.sol";
 import {BorrowOffer, OfferLibrary} from "@src/libraries/fixed/OfferLibrary.sol";
 
@@ -30,15 +26,9 @@
 library BorrowerExit {
     using OfferLibrary for BorrowOffer;
     using FixedLoanLibrary for FixedLoan;
-<<<<<<< HEAD
-    using AccountingLibrary for State;
-    using VariableLibrary for State;
-    using FeeLibrary for State;
-=======
     using FixedLoanLibrary for State;
     using VariableLibrary for State;
     using AccountingLibrary for State;
->>>>>>> 6710cf54
 
     function validateBorrowerExit(State storage state, BorrowerExitParams calldata params) external view {
         BorrowOffer memory borrowOffer = state._fixed.users[params.borrowerToExitTo].borrowOffer;
@@ -81,16 +71,8 @@
 
         state.transferBorrowAToken(msg.sender, params.borrowerToExitTo, amountIn);
         state.transferBorrowAToken(msg.sender, state._general.feeRecipient, state._fixed.earlyBorrowerExitFee);
-<<<<<<< HEAD
-        state._fixed.debtToken.transferFrom(
-            msg.sender, params.borrowerToExitTo, faceValue + (repayFee - fol.repayFeeSum)
-        );
-        fol.borrower = params.borrowerToExitTo;
-        fol.startDate = block.timestamp;
-=======
         state._fixed.debtToken.transferFrom(msg.sender, params.borrowerToExitTo, debt);
         fol.generic.borrower = params.borrowerToExitTo;
         fol.fol.startDate = block.timestamp;
->>>>>>> 6710cf54
     }
 }