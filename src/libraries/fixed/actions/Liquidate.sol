--- conflicted
+++ resolved
@@ -65,15 +65,6 @@
         LoanStatus loanStatus = state.getLoanStatus(params.debtPositionId);
         uint256 collateralRatio = state.collateralRatio(debtPosition.borrower);
 
-<<<<<<< HEAD
-        if (assignedCollateral > liquidatorProfitCollateralToken) {
-            // split remaining collateral between liquidator, protocol, and borrower, capped by the crLiquidation
-            uint256 collateralRemainder = assignedCollateral - liquidatorProfitCollateralToken;
-
-            // cap the collateral remainder to the liquidation ratio (otherwise, the split for overdue loans could be too much)
-            uint256 collateralRemainderCap =
-                Math.mulDivDown(debtInCollateralToken, state.riskConfig.crLiquidation, PERCENT);
-=======
         emit Events.Liquidate(params.debtPositionId, params.minimumCollateralProfit, collateralRatio, loanStatus);
 
         // if the loan is both underwater and overdue, the protocol fee related to underwater liquidations take precedence
@@ -92,7 +83,6 @@
                 Math.mulDivUp(debtPosition.faceValue, state.feeConfig.liquidationRewardPercent, PERCENT)
             );
             liquidatorProfitCollateralToken = debtInCollateralToken + liquidatorReward;
->>>>>>> 75e15eca
 
             // split the remaining collateral between the protocol and the borrower, capped by the crLiquidation
             uint256 collateralRemainder = assignedCollateral - liquidatorProfitCollateralToken;
@@ -117,23 +107,6 @@
             );
         }
 
-<<<<<<< HEAD
-        LiquidatePathVars memory vars = state.isUserUnderwater(debtPosition.borrower)
-            ? LiquidatePathVars({
-                collateralLiquidatorFixed: loanStatus == LoanStatus.OVERDUE ? debtPosition.overdueLiquidatorReward : 0,
-                collateralLiquidatorPercent: state.feeConfig.collateralLiquidatorPercent,
-                collateralProtocolPercent: state.feeConfig.collateralProtocolPercent
-            })
-            : LiquidatePathVars({
-                collateralLiquidatorFixed: debtPosition.overdueLiquidatorReward,
-                collateralLiquidatorPercent: state.feeConfig.overdueColLiquidatorPercent,
-                collateralProtocolPercent: state.feeConfig.overdueColProtocolPercent
-            });
-
-        liquidatorProfitCollateralToken = _executeLiquidate(state, debtPosition, vars);
-
-=======
->>>>>>> 75e15eca
         state.repayDebt(params.debtPositionId, debtPosition.faceValue, true);
     }
 }