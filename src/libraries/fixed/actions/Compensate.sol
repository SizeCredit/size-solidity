// SPDX-License-Identifier: UNLICENSED
pragma solidity 0.8.24;

import {State} from "@src/SizeStorage.sol";

<<<<<<< HEAD
import {Math} from "@src/libraries/Math.sol";

import {AccountingLibrary} from "@src/libraries/fixed/AccountingLibrary.sol";
import {FeeLibrary} from "@src/libraries/fixed/FeeLibrary.sol";
import {FixedLoan, FixedLoanLibrary, FixedLoanStatus} from "@src/libraries/fixed/FixedLoanLibrary.sol";
=======
import {Math, PERCENT} from "@src/libraries/Math.sol";

import {AccountingLibrary} from "@src/libraries/fixed/AccountingLibrary.sol";
>>>>>>> 6710cf54

import {Errors} from "@src/libraries/Errors.sol";
import {Events} from "@src/libraries/Events.sol";
<<<<<<< HEAD
=======
import {FixedLoan, FixedLoanLibrary, FixedLoanStatus} from "@src/libraries/fixed/FixedLoanLibrary.sol";
import {VariableLibrary} from "@src/libraries/variable/VariableLibrary.sol";
>>>>>>> 6710cf54

struct CompensateParams {
    uint256 loanToRepayId;
    uint256 loanToCompensateId;
    uint256 amount; // in decimals (e.g. 1_000e6 for 1000 USDC)
}

library Compensate {
    using AccountingLibrary for State;
    using FixedLoanLibrary for State;
    using FixedLoanLibrary for FixedLoan;
<<<<<<< HEAD
    using FeeLibrary for State;
=======
    using VariableLibrary for State;
>>>>>>> 6710cf54

    function validateCompensate(State storage state, CompensateParams calldata params) external view {
        FixedLoan storage loanToRepay = state._fixed.loans[params.loanToRepayId];
        FixedLoan storage loanToCompensate = state._fixed.loans[params.loanToCompensateId];

        // validate msg.sender
        if (msg.sender != loanToRepay.generic.borrower) {
            revert Errors.COMPENSATOR_IS_NOT_BORROWER(msg.sender, loanToRepay.generic.borrower);
        }

        // validate loanToRepayId
        if (!loanToRepay.isFOL()) {
            revert Errors.ONLY_FOL_CAN_BE_COMPENSATED(params.loanToRepayId);
        }
        if (state.getFixedLoanStatus(loanToRepay) == FixedLoanStatus.REPAID) {
            revert Errors.LOAN_ALREADY_REPAID(params.loanToRepayId);
        }

        // validate loanToCompensateId
        if (state.getFixedLoanStatus(loanToCompensate) == FixedLoanStatus.REPAID) {
            revert Errors.LOAN_ALREADY_REPAID(params.loanToCompensateId);
        }
        if (
            state.getFixedLoanStatus(loanToCompensate) != FixedLoanStatus.REPAID
                && loanToRepay.fol.dueDate < state.getFOL(loanToCompensate).fol.dueDate
        ) {
            revert Errors.DUE_DATE_NOT_COMPATIBLE(params.loanToRepayId, params.loanToCompensateId);
        }
        if (loanToCompensate.generic.lender != loanToRepay.generic.borrower) {
            revert Errors.INVALID_LENDER(loanToCompensate.generic.lender);
        }

        // validate amount
        if (params.amount == 0) {
            revert Errors.NULL_AMOUNT();
        }
    }

    function executeCompensate(State storage state, CompensateParams calldata params) external {
        emit Events.Compensate(params.loanToRepayId, params.loanToCompensateId, params.amount);

        FixedLoan storage loanToRepay = state._fixed.loans[params.loanToRepayId];
        FixedLoan storage loanToCompensate = state._fixed.loans[params.loanToCompensateId];
<<<<<<< HEAD
        uint256 amountToCompensate = Math.min(params.amount, loanToCompensate.credit, loanToRepay.credit);

        state.chargeRepayFee(state.getFOL(loanToRepay), amountToCompensate);
        state.reduceDebt(params.loanToRepayId, amountToCompensate);
        state.reduceCredit(params.loanToRepayId, amountToCompensate);
=======
        uint256 amountToCompensate = Math.min(params.amount, loanToCompensate.generic.credit, loanToRepay.faceValue());

        state.chargeRepayFee(loanToRepay, amountToCompensate);
        state._fixed.debtToken.burn(loanToRepay.generic.borrower, amountToCompensate);
        if (state.getDebt(loanToRepay) == 0) {
            loanToCompensate.fol.liquidityIndexAtRepayment = state.borrowATokenLiquidityIndex();
        }
>>>>>>> 6710cf54

        // slither-disable-next-line unused-return
        state.createSOL({
            exiterId: params.loanToCompensateId,
            lender: loanToRepay.generic.lender,
            borrower: msg.sender,
<<<<<<< HEAD
            issuanceValue: amountToCompensate, // @audit review if this is the same as faceValue
            faceValue: amountToCompensate
=======
            credit: amountToCompensate
>>>>>>> 6710cf54
        });
    }
}<|MERGE_RESOLUTION|>--- conflicted
+++ resolved
@@ -3,25 +3,14 @@
 
 import {State} from "@src/SizeStorage.sol";
 
-<<<<<<< HEAD
-import {Math} from "@src/libraries/Math.sol";
-
-import {AccountingLibrary} from "@src/libraries/fixed/AccountingLibrary.sol";
-import {FeeLibrary} from "@src/libraries/fixed/FeeLibrary.sol";
-import {FixedLoan, FixedLoanLibrary, FixedLoanStatus} from "@src/libraries/fixed/FixedLoanLibrary.sol";
-=======
 import {Math, PERCENT} from "@src/libraries/Math.sol";
 
 import {AccountingLibrary} from "@src/libraries/fixed/AccountingLibrary.sol";
->>>>>>> 6710cf54
 
 import {Errors} from "@src/libraries/Errors.sol";
 import {Events} from "@src/libraries/Events.sol";
-<<<<<<< HEAD
-=======
 import {FixedLoan, FixedLoanLibrary, FixedLoanStatus} from "@src/libraries/fixed/FixedLoanLibrary.sol";
 import {VariableLibrary} from "@src/libraries/variable/VariableLibrary.sol";
->>>>>>> 6710cf54
 
 struct CompensateParams {
     uint256 loanToRepayId;
@@ -33,11 +22,7 @@
     using AccountingLibrary for State;
     using FixedLoanLibrary for State;
     using FixedLoanLibrary for FixedLoan;
-<<<<<<< HEAD
-    using FeeLibrary for State;
-=======
     using VariableLibrary for State;
->>>>>>> 6710cf54
 
     function validateCompensate(State storage state, CompensateParams calldata params) external view {
         FixedLoan storage loanToRepay = state._fixed.loans[params.loanToRepayId];
@@ -81,13 +66,6 @@
 
         FixedLoan storage loanToRepay = state._fixed.loans[params.loanToRepayId];
         FixedLoan storage loanToCompensate = state._fixed.loans[params.loanToCompensateId];
-<<<<<<< HEAD
-        uint256 amountToCompensate = Math.min(params.amount, loanToCompensate.credit, loanToRepay.credit);
-
-        state.chargeRepayFee(state.getFOL(loanToRepay), amountToCompensate);
-        state.reduceDebt(params.loanToRepayId, amountToCompensate);
-        state.reduceCredit(params.loanToRepayId, amountToCompensate);
-=======
         uint256 amountToCompensate = Math.min(params.amount, loanToCompensate.generic.credit, loanToRepay.faceValue());
 
         state.chargeRepayFee(loanToRepay, amountToCompensate);
@@ -95,19 +73,13 @@
         if (state.getDebt(loanToRepay) == 0) {
             loanToCompensate.fol.liquidityIndexAtRepayment = state.borrowATokenLiquidityIndex();
         }
->>>>>>> 6710cf54
 
         // slither-disable-next-line unused-return
         state.createSOL({
             exiterId: params.loanToCompensateId,
             lender: loanToRepay.generic.lender,
             borrower: msg.sender,
-<<<<<<< HEAD
-            issuanceValue: amountToCompensate, // @audit review if this is the same as faceValue
-            faceValue: amountToCompensate
-=======
             credit: amountToCompensate
->>>>>>> 6710cf54
         });
     }
 }