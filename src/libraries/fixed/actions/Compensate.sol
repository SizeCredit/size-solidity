--- conflicted
+++ resolved
@@ -42,13 +42,8 @@
         uint256 amountToCompensate = Math.min(params.amount, creditPositionWithDebtToRepay.credit);
 
         // validate creditPositionWithDebtToRepayId
-<<<<<<< HEAD
-        if (state.getLoanStatus(creditPositionWithDebtToRepayId) != LoanStatus.ACTIVE) {
-            revert Errors.LOAN_NOT_ACTIVE(creditPositionWithDebtToRepayId);
-=======
         if (state.getLoanStatus(params.creditPositionWithDebtToRepayId) != LoanStatus.ACTIVE) {
             revert Errors.LOAN_NOT_ACTIVE(params.creditPositionWithDebtToRepayId);
->>>>>>> 67a0797d
         }
 
         // validate creditPositionToCompensateId
