--- conflicted
+++ resolved
@@ -106,13 +106,8 @@
             faceValue: creditAmountOut,
             dueDate: params.dueDate
         });
-<<<<<<< HEAD
-        state.data.debtToken.mint(params.borrower, amountOut);
-        state.transferBorrowAToken(msg.sender, params.borrower, amountIn - fees);
-=======
-        state.data.debtToken.mint(params.borrower, debtPosition.getTotalDebt());
+        state.data.debtToken.mint(params.borrower, creditAmountOut);
         state.transferBorrowAToken(msg.sender, params.borrower, cashAmountIn - fees);
->>>>>>> 666b3f6d
         state.transferBorrowAToken(msg.sender, state.feeConfig.feeRecipient, fees);
     }
 }