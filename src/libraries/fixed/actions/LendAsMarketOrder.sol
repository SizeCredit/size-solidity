// SPDX-License-Identifier: UNLICENSED
pragma solidity 0.8.23;

import {PERCENT} from "@src/libraries/Math.sol";

import {AccountingLibrary} from "@src/libraries/fixed/AccountingLibrary.sol";

import {CreditPosition, DebtPosition, LoanLibrary} from "@src/libraries/fixed/LoanLibrary.sol";
import {BorrowOffer, OfferLibrary} from "@src/libraries/fixed/OfferLibrary.sol";
import {VariablePoolLibrary} from "@src/libraries/variable/VariablePoolLibrary.sol";

import {Math} from "@src/libraries/Math.sol";

import {State} from "@src/SizeStorage.sol";

import {Errors} from "@src/libraries/Errors.sol";
import {Events} from "@src/libraries/Events.sol";

struct LendAsMarketOrderParams {
    address borrower;
    uint256 dueDate;
    uint256 amount;
    uint256 deadline;
    uint256 minAPR;
    bool exactAmountIn;
}

library LendAsMarketOrder {
    using OfferLibrary for BorrowOffer;
    using AccountingLibrary for State;
    using LoanLibrary for State;
    using LoanLibrary for DebtPosition;
    using LoanLibrary for CreditPosition;
    using VariablePoolLibrary for State;

    function validateLendAsMarketOrder(State storage state, LendAsMarketOrderParams calldata params) external view {
        BorrowOffer memory borrowOffer = state.data.users[params.borrower].borrowOffer;

        // validate msg.sender
        // N/A

        // validate borrower
        if (borrowOffer.isNull()) {
            revert Errors.INVALID_BORROW_OFFER(params.borrower);
        }

        // validate dueDate
        if (params.dueDate < block.timestamp + state.riskConfig.minimumMaturity) {
            revert Errors.PAST_DUE_DATE(params.dueDate);
        }

        // validate amount
        if (params.amount < state.riskConfig.minimumCreditBorrowAToken) {
            revert Errors.CREDIT_LOWER_THAN_MINIMUM_CREDIT(params.amount, state.riskConfig.minimumCreditBorrowAToken);
        }

        // validate deadline
        if (params.deadline < block.timestamp) {
            revert Errors.PAST_DEADLINE(params.deadline);
        }

        // validate minAPR
        uint256 apr = borrowOffer.getAPRByDueDate(state.oracle.variablePoolBorrowRateFeed, params.dueDate);
        if (apr < params.minAPR) {
            revert Errors.APR_LOWER_THAN_MIN_APR(apr, params.minAPR);
        }

        // validate exactAmountIn
        // N/A
    }

    function executeLendAsMarketOrder(State storage state, LendAsMarketOrderParams memory params)
        external
        returns (uint256 cashAmountIn)
    {
        emit Events.LendAsMarketOrder(params.borrower, params.dueDate, params.amount, params.exactAmountIn);

        uint256 ratePerMaturity = state.data.users[params.borrower].borrowOffer.getRatePerMaturityByDueDate(
            state.oracle.variablePoolBorrowRateFeed, params.dueDate
        );

        uint256 creditAmountOut;
        uint256 fees;

        if (params.exactAmountIn) {
            cashAmountIn = params.amount;
            (creditAmountOut, fees) = state.getCreditAmountOut({
                cashAmountIn: cashAmountIn,
                maxCredit: Math.mulDivDown(cashAmountIn, PERCENT + ratePerMaturity, PERCENT),
                ratePerMaturity: ratePerMaturity,
                dueDate: params.dueDate
            });
        } else {
            creditAmountOut = params.amount;
            (cashAmountIn, fees) = state.getCashAmountIn({
                creditAmountOut: creditAmountOut,
                maxCredit: creditAmountOut,
                ratePerMaturity: ratePerMaturity,
                dueDate: params.dueDate
            });
        }

<<<<<<< HEAD
        state.createDebtAndCreditPositions({
=======
        (DebtPosition memory debtPosition,) = state.createDebtAndCreditPositions({
>>>>>>> 71f8a9ff
            lender: msg.sender,
            borrower: params.borrower,
            faceValue: creditAmountOut,
            dueDate: params.dueDate
        });
        state.data.debtToken.mint(params.borrower, creditAmountOut);
        state.transferBorrowAToken(msg.sender, params.borrower, cashAmountIn - fees);
        state.transferBorrowAToken(msg.sender, state.feeConfig.feeRecipient, fees);
    }
}<|MERGE_RESOLUTION|>--- conflicted
+++ resolved
@@ -100,11 +100,7 @@
             });
         }
 
-<<<<<<< HEAD
-        state.createDebtAndCreditPositions({
-=======
         (DebtPosition memory debtPosition,) = state.createDebtAndCreditPositions({
->>>>>>> 71f8a9ff
             lender: msg.sender,
             borrower: params.borrower,
             faceValue: creditAmountOut,
