--- conflicted
+++ resolved
@@ -6,11 +6,7 @@
 import {PERCENT} from "@src/libraries/Math.sol";
 
 import {AccountingLibrary} from "@src/libraries/fixed/AccountingLibrary.sol";
-<<<<<<< HEAD
-import {FeeLibrary} from "@src/libraries/fixed/FeeLibrary.sol";
-=======
 
->>>>>>> 6710cf54
 import {FixedLoan, FixedLoanLibrary} from "@src/libraries/fixed/FixedLoanLibrary.sol";
 import {BorrowOffer, OfferLibrary} from "@src/libraries/fixed/OfferLibrary.sol";
 import {VariableLibrary} from "@src/libraries/variable/VariableLibrary.sol";
@@ -34,11 +30,7 @@
     using AccountingLibrary for State;
     using FixedLoanLibrary for State;
     using VariableLibrary for State;
-<<<<<<< HEAD
-    using FeeLibrary for State;
-=======
     using AccountingLibrary for State;
->>>>>>> 6710cf54
 
     function validateLendAsMarketOrder(State storage state, LendAsMarketOrderParams calldata params) external view {
         BorrowOffer memory borrowOffer = state._fixed.users[params.borrower].borrowOffer;
@@ -73,43 +65,22 @@
 
         BorrowOffer storage borrowOffer = state._fixed.users[params.borrower].borrowOffer;
 
-<<<<<<< HEAD
-        uint256 r =
-            PERCENT + borrowOffer.getRate(state._general.marketBorrowRateFeed.getMarketBorrowRate(), params.dueDate);
-        uint256 issuanceValue;
-        uint256 faceValue;
-        if (params.exactAmountIn) {
-            faceValue = Math.mulDivDown(params.amount, r, PERCENT);
-            issuanceValue = params.amount;
-        } else {
-            faceValue = params.amount;
-            issuanceValue = Math.mulDivUp(params.amount, PERCENT, r);
-=======
         uint256 rate = borrowOffer.getRate(state._general.marketBorrowRateFeed.getMarketBorrowRate(), params.dueDate);
         uint256 issuanceValue;
         if (params.exactAmountIn) {
             issuanceValue = params.amount;
         } else {
             issuanceValue = Math.mulDivUp(params.amount, PERCENT, PERCENT + rate);
->>>>>>> 6710cf54
         }
 
         FixedLoan memory fol = state.createFOL({
             lender: msg.sender,
             borrower: params.borrower,
             issuanceValue: issuanceValue,
-<<<<<<< HEAD
-            faceValue: faceValue,
-            dueDate: params.dueDate
-        });
-        uint256 maximumRepayFee = state.maximumRepayFee(fol);
-        state._fixed.debtToken.mint(params.borrower, faceValue + maximumRepayFee);
-=======
             rate: rate,
             dueDate: params.dueDate
         });
         state._fixed.debtToken.mint(params.borrower, state.getDebt(fol));
->>>>>>> 6710cf54
         state.transferBorrowAToken(msg.sender, params.borrower, issuanceValue);
     }
 }