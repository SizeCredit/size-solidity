--- conflicted
+++ resolved
@@ -108,13 +108,8 @@
             faceValue: amountOut,
             dueDate: params.dueDate
         });
-<<<<<<< HEAD
-        state.data.debtToken.mint(params.borrower, faceValue);
-        uint256 fees = state.swapFee(issuanceValue, params.dueDate);
-=======
-        state.data.debtToken.mint(params.borrower, debtPosition.getTotalDebt());
+        state.data.debtToken.mint(params.borrower, amountOut);
         state.transferBorrowAToken(msg.sender, params.borrower, amountIn - fees);
->>>>>>> f21c3a93
         state.transferBorrowAToken(msg.sender, state.feeConfig.feeRecipient, fees);
     }
 }