--- conflicted
+++ resolved
@@ -24,12 +24,8 @@
 struct InitializeFeeConfigParams {
     uint256 swapFeeAPR;
     uint256 fragmentationFee;
-<<<<<<< HEAD
-    uint256 collateralLiquidatorPercent;
-=======
     uint256 liquidationRewardPercent;
     uint256 overdueCollateralProtocolPercent;
->>>>>>> 75e15eca
     uint256 collateralProtocolPercent;
     address feeRecipient;
 }
