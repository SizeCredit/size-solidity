// SPDX-License-Identifier: UNLICENSED
pragma solidity 0.8.24;

import {IAToken} from "@aave/interfaces/IAToken.sol";
import {IPool} from "@aave/interfaces/IPool.sol";
import {Clones} from "@openzeppelin/contracts/proxy/Clones.sol";
import {IERC20} from "@openzeppelin/contracts/token/ERC20/IERC20.sol";
import {IERC20Metadata} from "@openzeppelin/contracts/token/ERC20/extensions/IERC20Metadata.sol";
import {SafeERC20} from "@openzeppelin/contracts/token/ERC20/utils/SafeERC20.sol";

import {State} from "@src/SizeStorage.sol";
import {Events} from "@src/libraries/Events.sol";
import {CollateralLibrary} from "@src/libraries/fixed/CollateralLibrary.sol";

import {FixedLoan, FixedLoanLibrary} from "@src/libraries/fixed/FixedLoanLibrary.sol";

import {Vault} from "@src/proxy/Vault.sol";

// TODO: this library can be optimized to avoid unnecessary approvals when transferring tokens from Size to Size
library VariableLibrary {
    using SafeERC20 for IERC20Metadata;
    using CollateralLibrary for State;
    using FixedLoanLibrary for State;
<<<<<<< HEAD
=======
    using FixedLoanLibrary for FixedLoan;
>>>>>>> 6710cf54

    function getVault(State storage state, address user) public returns (Vault) {
        if (address(state._fixed.users[user].vault) != address(0)) {
            return state._fixed.users[user].vault;
        }
        Vault vault = Vault(payable(Clones.clone(state._variable.vaultImplementation)));
        emit Events.CreateVault(user, address(vault));
        vault.initialize(address(this));
        state._fixed.users[user].vault = vault;
        return vault;
    }

    function depositBorrowTokenToVariablePool(State storage state, address from, address to, uint256 amount) external {
        IERC20Metadata borrowAsset = IERC20Metadata(state._general.borrowAsset);

        borrowAsset.safeTransferFrom(from, address(this), amount);

        Vault vaultTo = getVault(state, to);

        borrowAsset.forceApprove(address(state._general.variablePool), amount);
        state._general.variablePool.supply(address(borrowAsset), amount, address(vaultTo), 0);
    }

    function withdrawBorrowTokenFromVariablePool(State storage state, address from, address to, uint256 amount)
        external
    {
        IERC20Metadata borrowAsset = IERC20Metadata(state._general.borrowAsset);

        Vault vaultFrom = getVault(state, from);

        // slither-disable-next-line unused-return
        vaultFrom.proxy(
            address(state._general.variablePool), abi.encodeCall(IPool.withdraw, (address(borrowAsset), amount, to))
        );
    }

    function transferBorrowAToken(State storage state, address from, address to, uint256 amount) public {
        IAToken borrowAToken = state._fixed.borrowAToken;

        Vault vaultFrom = getVault(state, from);
        Vault vaultTo = getVault(state, to);

        // slither-disable-next-line unused-return
        vaultFrom.proxy(address(borrowAToken), abi.encodeCall(IERC20.transfer, (address(vaultTo), amount)));
    }

    function _borrowFromVariablePool(
        State storage state,
        address from,
        address to,
        uint256 collateralAmount,
        uint256 borrowAmount
    ) internal {
        IERC20Metadata collateralAsset = IERC20Metadata(state._general.collateralAsset);
        IERC20Metadata borrowAsset = IERC20Metadata(state._general.borrowAsset);

        Vault vaultFrom = getVault(state, from);
        Vault vaultTo = getVault(state, to);

        // unwrap collateralToken (e.g. szETH) to collateralAsset (e.g. WETH) from `from` to `address(this)`
        state.withdrawCollateralToken(from, address(this), collateralAmount);

        // supply collateral asset
        state._general.collateralAsset.forceApprove(address(state._general.variablePool), collateralAmount);
        state._general.variablePool.supply(address(collateralAsset), collateralAmount, address(vaultFrom), 0);

        address[] memory targets = new address[](3);
        bytes[] memory data = new bytes[](3);

        // set collateralAsset as collateral
        targets[0] = address(state._general.variablePool);
        data[0] = abi.encodeCall(IPool.setUserUseReserveAsCollateral, (address(collateralAsset), true));

        // borrow
        targets[1] = address(state._general.variablePool);
        data[1] = abi.encodeCall(IPool.borrow, (address(borrowAsset), borrowAmount, 2, 0, address(vaultFrom)));

        // transfer to `address(this)`
        targets[2] = address(state._general.borrowAsset);
        data[2] = abi.encodeCall(IERC20.transfer, (address(this), borrowAmount));

        // slither-disable-next-line unused-return
        vaultFrom.proxy(targets, data);

        // supply to `to`
        borrowAsset.forceApprove(address(state._general.variablePool), borrowAmount);
        state._general.variablePool.supply(address(borrowAsset), borrowAmount, address(vaultTo), 0);
    }

    function borrowATokenBalanceOf(State storage state, address account) external view returns (uint256) {
        Vault vault = state._fixed.users[account].vault;
        if (address(vault) == address(0)) {
            return 0;
        } else {
            return state._fixed.borrowAToken.balanceOf(address(vault));
        }
    }

    function borrowATokenLiquidityIndex(State storage state) public view returns (uint256) {
        return state._general.variablePool.getReserveNormalizedIncome(address(state._general.borrowAsset));
    }

    function moveFixedLoanToVariablePool(State storage state, FixedLoan memory folCopy)
        external
        returns (uint256 liquidatorProfitCollateralToken)
    {
        uint256 assignedCollateral = state.getFOLAssignedCollateral(folCopy);

        liquidatorProfitCollateralToken = state._variable.collateralOverdueTransferFee;
        state._fixed.collateralToken.transferFrom(folCopy.generic.borrower, msg.sender, liquidatorProfitCollateralToken);

        // In moving the loan from the fixed term to the variable, we assign collateral once to the loan and it is fixed

        _borrowFromVariablePool(
            state,
            folCopy.generic.borrower,
            address(this),
            assignedCollateral - liquidatorProfitCollateralToken,
            folCopy.faceValue()
        );
    }
}<|MERGE_RESOLUTION|>--- conflicted
+++ resolved
@@ -21,10 +21,7 @@
     using SafeERC20 for IERC20Metadata;
     using CollateralLibrary for State;
     using FixedLoanLibrary for State;
-<<<<<<< HEAD
-=======
     using FixedLoanLibrary for FixedLoan;
->>>>>>> 6710cf54
 
     function getVault(State storage state, address user) public returns (Vault) {
         if (address(state._fixed.users[user].vault) != address(0)) {
