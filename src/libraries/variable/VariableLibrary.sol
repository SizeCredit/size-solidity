--- conflicted
+++ resolved
@@ -15,11 +15,7 @@
 import {FixedLibrary} from "@src/libraries/fixed/FixedLibrary.sol";
 import {FixedLoan} from "@src/libraries/fixed/FixedLoanLibrary.sol";
 
-<<<<<<< HEAD
-import {UserProxy} from "@src/proxy/UserProxy.sol";
-=======
 import {Vault} from "@src/proxy/Vault.sol";
->>>>>>> a68241d5
 
 // TODO: this library can be optimized to avoid unnecessary approvals when transferring tokens from Size to Size
 library VariableLibrary {
