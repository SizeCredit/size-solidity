--- conflicted
+++ resolved
@@ -20,10 +20,6 @@
     error INVALID_KEY(string key);
     error INVALID_COLLATERAL_RATIO(uint256 cr);
     error INVALID_COLLATERAL_PERCENTAGE_PREMIUM(uint256 percentage);
-<<<<<<< HEAD
-    error INVALID_COLLATERAL_PERCENTAGE_PREMIUM_SUM(uint256 sum);
-=======
->>>>>>> 75e15eca
     error INVALID_MAXIMUM_MATURITY(uint256 maximumMaturity);
     error VALUE_GREATER_THAN_MAX(uint256 value, uint256 max);
     error INVALID_LIQUIDATION_COLLATERAL_RATIO(uint256 crOpening, uint256 crLiquidation);
