--- conflicted
+++ resolved
@@ -58,10 +58,7 @@
 
     error NOT_LIQUIDATABLE(address account);
     error LOAN_NOT_LIQUIDATABLE(uint256 loanId, uint256 cr, FixedLoanStatus status);
-<<<<<<< HEAD
-=======
     error LOAN_NOT_SELF_LIQUIDATABLE(uint256 loanId, uint256 cr, FixedLoanStatus status);
->>>>>>> a68241d5
     error COLLATERAL_RATIO_BELOW_MINIMUM_COLLATERAL_RATIO(uint256 collateralRatio, uint256 minimumCollateralRatio);
     error COLLATERAL_RATIO_BELOW_RISK_COLLATERAL_RATIO(
         address account, uint256 collateralRatio, uint256 riskCollateralRatio
