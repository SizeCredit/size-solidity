--- conflicted
+++ resolved
@@ -42,12 +42,8 @@
     error EXITER_IS_NOT_BORROWER(address exiter, address borrower);
     error REPAYER_IS_NOT_BORROWER(address repayer, address borrower);
 
-<<<<<<< HEAD
     error NOT_ENOUGH_ATOKEN_BALANCE(address token, address account, bool variable, uint256 balance, uint256 required);
-=======
-    error NOT_ENOUGH_BORROW_ATOKEN_BALANCE(address account, uint256 balance, uint256 required);
     error NOT_ENOUGH_BORROW_ATOKEN_LIQUIDITY(uint256 liquidity, uint256 required);
->>>>>>> 3a898f8d
     error CREDIT_LOWER_THAN_MINIMUM_CREDIT(uint256 faceValue, uint256 minimumCreditBorrowAToken);
     error CREDIT_LOWER_THAN_MINIMUM_CREDIT_OPENING(uint256 faceValue, uint256 minimumCreditBorrowAToken);
     error CREDIT_LOWER_THAN_AMOUNT_TO_COMPENSATE(uint256 credit, uint256 amountToCompensate);
