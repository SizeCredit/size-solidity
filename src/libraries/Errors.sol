// SPDX-License-Identifier: UNLICENSED
pragma solidity 0.8.23;

import {LoanStatus} from "@src/libraries/fixed/LoanLibrary.sol";

/// @title Errors
library Errors {
    error USER_IS_UNDERWATER(address account, uint256 cr);
    error NULL_ADDRESS();
    error NULL_AMOUNT();
    error NULL_MAX_DUE_DATE();
    error NULL_ARRAY();
    error NULL_OFFER();
    error INVALID_MSG_VALUE(uint256 value);
    error MATURITIES_NOT_STRICTLY_INCREASING();
    error MATURITY_BELOW_MINIMUM_MATURITY(uint256 maturity, uint256 minimumMaturity);
    error MATURITY_GREATER_THAN_MAXIMUM_MATURITY(uint256 maturity, uint256 maximumMaturity);
    error ARRAY_LENGTHS_MISMATCH();
    error INVALID_TOKEN(address token);
    error INVALID_KEY(string key);
    error INVALID_COLLATERAL_RATIO(uint256 cr);
    error INVALID_COLLATERAL_PERCENTAGE_PREMIUM(uint256 percentage);
<<<<<<< HEAD
=======
    error INVALID_COLLATERAL_PERCENTAGE_PREMIUM_SUM(uint256 sum);
    error INVALID_MAXIMUM_MATURITY(uint256 maximumMaturity);
    error VALUE_GREATER_THAN_MAX(uint256 value, uint256 max);
>>>>>>> f21c3a93
    error INVALID_LIQUIDATION_COLLATERAL_RATIO(uint256 crOpening, uint256 crLiquidation);
    error PAST_DUE_DATE(uint256 dueDate);
    error PAST_DEADLINE(uint256 deadline);
    error PAST_MAX_DUE_DATE(uint256 maxDueDate);
    error APR_LOWER_THAN_MIN_APR(uint256 apr, uint256 minAPR);
    error APR_GREATER_THAN_MAX_APR(uint256 apr, uint256 maxAPR);
    error DUE_DATE_LOWER_THAN_DEBT_POSITION_DUE_DATE(uint256 dueDate, uint256 debtPositionDueDate);
    error DUE_DATE_NOT_COMPATIBLE(uint256 debtPositionIdToRepay, uint256 creditPositionIdToCompensate);
    error DUE_DATE_GREATER_THAN_MAX_DUE_DATE(uint256 dueDate, uint256 maxDueDate);
    error MATURITY_OUT_OF_RANGE(uint256 maturity, uint256 minMaturity, uint256 maxMaturity);
    error INVALID_POSITION_ID(uint256 positionId);
    error INVALID_DEBT_POSITION_ID(uint256 debtPositionId);
    error INVALID_CREDIT_POSITION_ID(uint256 creditPositionId);
    error INVALID_LENDER(address account);
    error INVALID_LOAN_OFFER(address lender);
    error INVALID_BORROW_OFFER(address borrower);

    error CREDIT_NOT_FOR_SALE(uint256 creditPositionId);
    error NOT_ENOUGH_CREDIT(uint256 credit, uint256 required);
    error NOT_ENOUGH_CASH(uint256 cash, uint256 required);

    error BORROWER_IS_NOT_LENDER(address borrower, address lender);
    error COMPENSATOR_IS_NOT_BORROWER(address compensator, address borrower);
    error LIQUIDATOR_IS_NOT_LENDER(address liquidator, address lender);
    error EXITER_IS_NOT_BORROWER(address exiter, address borrower);

    error NOT_ENOUGH_BORROW_ATOKEN_BALANCE(address account, uint256 balance, uint256 required);
    error NOT_ENOUGH_BORROW_ATOKEN_LIQUIDITY(uint256 liquidity, uint256 required);
    error AMOUNT_GREATER_THAN_CREDIT_POSITION_CREDIT(uint256 amount, uint256 credit);
    error CREDIT_LOWER_THAN_MINIMUM_CREDIT(uint256 faceValue, uint256 minimumCreditBorrowAToken);
    error CREDIT_LOWER_THAN_MINIMUM_CREDIT_OPENING(uint256 faceValue, uint256 minimumCreditBorrowAToken);
    error CREDIT_LOWER_THAN_AMOUNT_TO_COMPENSATE(uint256 credit, uint256 amountToCompensate);

    error ONLY_DEBT_POSITION_CAN_BE_REPAID(uint256 positionId);
    error ONLY_DEBT_POSITION_CAN_BE_EXITED(uint256 positionId);
    error ONLY_DEBT_POSITION_CAN_BE_LIQUIDATED(uint256 positionId);
    error ONLY_CREDIT_POSITION_CAN_BE_CLAIMED(uint256 positionId);
    error ONLY_CREDIT_POSITION_CAN_BE_COMPENSATED(uint256 positionId);
    error ONLY_CREDIT_POSITION_CAN_BE_SELF_LIQUIDATED(uint256 positionId);

    error CREDIT_POSITION_ALREADY_CLAIMED(uint256 positionId);

    error CREDIT_POSITION_NOT_TRANSFERRABLE(uint256 creditPositionId, LoanStatus status, uint256 borrowerCR);

    error LOAN_ALREADY_REPAID(uint256 positionId);
    error LOAN_NOT_REPAID(uint256 positionId);
    error LOAN_NOT_ACTIVE(uint256 positionId);

    error LOAN_NOT_LIQUIDATABLE(uint256 debtPositionId, uint256 cr, LoanStatus status);
    error LOAN_NOT_SELF_LIQUIDATABLE(uint256 creditPositionId, uint256 cr, LoanStatus status);
    error LIQUIDATE_PROFIT_BELOW_MINIMUM_COLLATERAL_PROFIT(
        uint256 liquidatorProfitCollateralToken, uint256 minimumCollateralProfit
    );
    error CR_BELOW_OPENING_LIMIT_BORROW_CR(address account, uint256 cr, uint256 riskCollateralRatio);
    error LIQUIDATION_NOT_AT_LOSS(uint256 positionId, uint256 cr);

    error INVALID_DECIMALS(uint8 decimals);
    error INVALID_PRICE(address aggregator, int256 price);
    error STALE_PRICE(address aggregator, uint256 updatedAt);
    error NULL_STALE_PRICE();
    error NULL_STALE_RATE();
    error STALE_RATE(uint128 updatedAt);

    error BORROW_ATOKEN_INCREASE_EXCEEDS_DEBT_TOKEN_DECREASE(uint256 borrowATokenIncrease, uint256 debtTokenDecrease);
    error BORROW_ATOKEN_CAP_EXCEEDED(uint256 cap, uint256 amount);
    error DEBT_TOKEN_CAP_EXCEEDED(uint256 cap, uint256 amount);

    error NOT_SUPPORTED();
    error NOT_SUPPORTED_EXACT_AMOUNT_OUT(uint256 x, uint256 y, uint256 z);
}<|MERGE_RESOLUTION|>--- conflicted
+++ resolved
@@ -20,12 +20,8 @@
     error INVALID_KEY(string key);
     error INVALID_COLLATERAL_RATIO(uint256 cr);
     error INVALID_COLLATERAL_PERCENTAGE_PREMIUM(uint256 percentage);
-<<<<<<< HEAD
-=======
-    error INVALID_COLLATERAL_PERCENTAGE_PREMIUM_SUM(uint256 sum);
     error INVALID_MAXIMUM_MATURITY(uint256 maximumMaturity);
     error VALUE_GREATER_THAN_MAX(uint256 value, uint256 max);
->>>>>>> f21c3a93
     error INVALID_LIQUIDATION_COLLATERAL_RATIO(uint256 crOpening, uint256 crLiquidation);
     error PAST_DUE_DATE(uint256 dueDate);
     error PAST_DEADLINE(uint256 deadline);
