--- conflicted
+++ resolved
@@ -1,10 +1,13 @@
 // SPDX-License-Identifier: UNLICENSED
 pragma solidity 0.8.20;
 
-<<<<<<< HEAD
 import {SizeStorage, State} from "@src/SizeStorage.sol";
 
 import {FixedLoan, FixedLoanLibrary, FixedLoanStatus} from "@src/libraries/fixed/FixedLoanLibrary.sol";
+
+import {BorrowToken} from "@src/token/BorrowToken.sol";
+import {CollateralToken} from "@src/token/CollateralToken.sol";
+import {DebtToken} from "@src/token/DebtToken.sol";
 
 import {FixedLibrary} from "@src/libraries/fixed/FixedLibrary.sol";
 import {BorrowOffer, FixedLoanOffer, OfferLibrary} from "@src/libraries/fixed/OfferLibrary.sol";
@@ -25,24 +28,6 @@
 }
 
 abstract contract SizeView is SizeStorage {
-=======
-import {Fixed, General, SizeStorage, State} from "@src/SizeStorage.sol";
-
-import {FixedLoan, FixedLoanLibrary, FixedLoanStatus} from "@src/libraries/FixedLoanLibrary.sol";
-
-import {BorrowToken} from "@src/token/BorrowToken.sol";
-import {CollateralToken} from "@src/token/CollateralToken.sol";
-import {DebtToken} from "@src/token/DebtToken.sol";
-
-import {State} from "@src/SizeStorage.sol";
-import {BorrowOffer, FixedLoanOffer, OfferLibrary} from "@src/libraries/OfferLibrary.sol";
-import {User, UserView} from "@src/libraries/UserLibrary.sol";
-import {Common} from "@src/libraries/actions/Common.sol";
-
-import {ISizeView} from "@src/interfaces/ISizeView.sol";
-
-abstract contract SizeView is SizeStorage, ISizeView {
->>>>>>> a1454bc1
     using OfferLibrary for FixedLoanOffer;
     using OfferLibrary for BorrowOffer;
     using FixedLoanLibrary for FixedLoan;
@@ -76,9 +61,6 @@
 
     function config() external view returns (InitializeFixedParams memory) {
         return InitializeFixedParams({
-            collateralToken: address(state._fixed.collateralToken),
-            borrowToken: address(state._fixed.borrowToken),
-            debtToken: address(state._fixed.debtToken),
             crOpening: state._fixed.crOpening,
             crLiquidation: state._fixed.crLiquidation,
             collateralPremiumToLiquidator: state._fixed.collateralPremiumToLiquidator,
@@ -139,6 +121,6 @@
     }
 
     function tokens() public view returns (CollateralToken, BorrowToken, DebtToken) {
-        return (state.f.collateralToken, state.f.borrowToken, state.f.debtToken);
+        return (state._fixed.collateralToken, state._fixed.borrowToken, state._fixed.debtToken);
     }
 }