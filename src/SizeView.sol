// SPDX-License-Identifier: UNLICENSED
pragma solidity 0.8.23;

import {IERC20Metadata} from "@openzeppelin/contracts/token/ERC20/extensions/IERC20Metadata.sol";
import {SizeStorage, State, User} from "@src/SizeStorage.sol";
import {Math, PERCENT} from "@src/libraries/Math.sol";

import {
    CREDIT_POSITION_ID_START,
    CreditPosition,
    DEBT_POSITION_ID_START,
    DebtPosition,
    LoanLibrary,
    LoanStatus,
    RESERVED_ID
} from "@src/libraries/fixed/LoanLibrary.sol";
import {UpdateConfig} from "@src/libraries/general/actions/UpdateConfig.sol";

import {IPool} from "@aave/interfaces/IPool.sol";

import {NonTransferrableScaledToken} from "@src/token/NonTransferrableScaledToken.sol";
import {NonTransferrableToken} from "@src/token/NonTransferrableToken.sol";

import {AccountingLibrary} from "@src/libraries/fixed/AccountingLibrary.sol";
import {RiskLibrary} from "@src/libraries/fixed/RiskLibrary.sol";

import {Errors} from "@src/libraries/Errors.sol";
import {BorrowOffer, LoanOffer, OfferLibrary} from "@src/libraries/fixed/OfferLibrary.sol";
import {
    InitializeDataParams,
    InitializeFeeConfigParams,
    InitializeOracleParams,
    InitializeRiskConfigParams
} from "@src/libraries/general/actions/Initialize.sol";
<<<<<<< HEAD
import {VariablePoolLibrary} from "@src/libraries/variable/VariablePoolLibrary.sol";
import {UserView, DataView} from "@src/SizeViewStructs.sol";
import {ISizeView} from "@src/interfaces/ISizeView.sol";


=======

struct UserView {
    User user;
    address account;
    uint256 collateralTokenBalance;
    uint256 borrowATokenBalance;
    uint256 debtBalance;
}

struct DataView {
    uint256 nextDebtPositionId;
    uint256 nextCreditPositionId;
    IERC20Metadata underlyingCollateralToken;
    IERC20Metadata underlyingBorrowToken;
    NonTransferrableToken collateralToken;
    NonTransferrableScaledToken borrowAToken;
    NonTransferrableToken debtToken;
    IPool variablePool;
}
>>>>>>> 58b46bfe

/// @title SizeView
/// @notice View methods for the Size protocol
abstract contract SizeView is ISizeView, SizeStorage {
    using OfferLibrary for LoanOffer;
    using OfferLibrary for BorrowOffer;
    using LoanLibrary for DebtPosition;
    using LoanLibrary for CreditPosition;
    using LoanLibrary for State;
    using RiskLibrary for State;
    using AccountingLibrary for State;
    using UpdateConfig for State;

    function collateralRatio(address user) external view returns (uint256) {
        return state.collateralRatio(user);
    }

    function isUserUnderwater(address user) external view returns (bool) {
        return state.isUserUnderwater(user);
    }

    function isDebtPositionLiquidatable(uint256 debtPositionId) external view returns (bool) {
        return state.isDebtPositionLiquidatable(debtPositionId);
    }

    function debtTokenAmountToCollateralTokenAmount(uint256 borrowATokenAmount) external view returns (uint256) {
        return state.debtTokenAmountToCollateralTokenAmount(borrowATokenAmount);
    }

    function feeConfig() external view returns (InitializeFeeConfigParams memory) {
        return state.feeConfigParams();
    }

    function riskConfig() external view returns (InitializeRiskConfigParams memory) {
        return state.riskConfigParams();
    }

    function oracle() external view returns (InitializeOracleParams memory) {
        return state.oracleParams();
    }

    function data() external view returns (DataView memory) {
        return DataView({
            nextDebtPositionId: state.data.nextDebtPositionId,
            nextCreditPositionId: state.data.nextCreditPositionId,
            underlyingCollateralToken: state.data.underlyingCollateralToken,
            underlyingBorrowToken: state.data.underlyingBorrowToken,
            variablePool: state.data.variablePool,
            collateralToken: state.data.collateralToken,
            borrowAToken: state.data.borrowAToken,
            debtToken: state.data.debtToken
        });
    }

    function getUserView(address user) external view returns (UserView memory) {
        return UserView({
            user: state.data.users[user],
            account: user,
            collateralTokenBalance: state.data.collateralToken.balanceOf(user),
            borrowATokenBalance: state.data.borrowAToken.balanceOf(user),
            debtBalance: state.data.debtToken.balanceOf(user)
        });
    }

    function isDebtPositionId(uint256 debtPositionId) external view returns (bool) {
        return state.isDebtPositionId(debtPositionId);
    }

    function isCreditPositionId(uint256 creditPositionId) external view returns (bool) {
        return state.isCreditPositionId(creditPositionId);
    }

    function getDebtPosition(uint256 debtPositionId) external view returns (DebtPosition memory) {
        return state.getDebtPosition(debtPositionId);
    }

    function getCreditPosition(uint256 creditPositionId) external view returns (CreditPosition memory) {
        return state.getCreditPosition(creditPositionId);
    }

    function getLoanStatus(uint256 positionId) external view returns (LoanStatus) {
        return state.getLoanStatus(positionId);
    }

    function getPositionsCount() external view returns (uint256, uint256) {
        return (
            state.data.nextDebtPositionId - DEBT_POSITION_ID_START,
            state.data.nextCreditPositionId - CREDIT_POSITION_ID_START
        );
    }

    function getBorrowOfferAPR(address borrower, uint256 dueDate) external view returns (uint256) {
        BorrowOffer memory offer = state.data.users[borrower].borrowOffer;
        if (offer.isNull()) {
            revert Errors.NULL_OFFER();
        }
        return offer.getAPRByDueDate(state.oracle.variablePoolBorrowRateFeed, dueDate);
    }

    function getLoanOfferAPR(address lender, uint256 dueDate) external view returns (uint256) {
        LoanOffer memory offer = state.data.users[lender].loanOffer;
        if (offer.isNull()) {
            revert Errors.NULL_OFFER();
        }
        return offer.getAPRByDueDate(state.oracle.variablePoolBorrowRateFeed, dueDate);
    }

    function getDebtPositionAssignedCollateral(uint256 debtPositionId) external view returns (uint256) {
        DebtPosition memory debtPosition = state.getDebtPosition(debtPositionId);
        return state.getDebtPositionAssignedCollateral(debtPosition);
    }

    function getCreditPositionProRataAssignedCollateral(uint256 creditPositionId) external view returns (uint256) {
        CreditPosition memory creditPosition = state.getCreditPosition(creditPositionId);
        return state.getCreditPositionProRataAssignedCollateral(creditPosition);
    }

    function getSwapFeePercent(uint256 dueDate) public view returns (uint256) {
        if (dueDate < block.timestamp) {
            revert Errors.PAST_DUE_DATE(dueDate);
        }
        return state.getSwapFeePercent(dueDate);
    }

    function getSwapFee(uint256 cash, uint256 dueDate) public view returns (uint256) {
        if (dueDate < block.timestamp) {
            revert Errors.PAST_DUE_DATE(dueDate);
        }
        return state.getSwapFee(cash, dueDate);
    }
}<|MERGE_RESOLUTION|>--- conflicted
+++ resolved
@@ -32,21 +32,7 @@
     InitializeOracleParams,
     InitializeRiskConfigParams
 } from "@src/libraries/general/actions/Initialize.sol";
-<<<<<<< HEAD
-import {VariablePoolLibrary} from "@src/libraries/variable/VariablePoolLibrary.sol";
-import {UserView, DataView} from "@src/SizeViewStructs.sol";
-import {ISizeView} from "@src/interfaces/ISizeView.sol";
 
-
-=======
-
-struct UserView {
-    User user;
-    address account;
-    uint256 collateralTokenBalance;
-    uint256 borrowATokenBalance;
-    uint256 debtBalance;
-}
 
 struct DataView {
     uint256 nextDebtPositionId;
@@ -58,7 +44,6 @@
     NonTransferrableToken debtToken;
     IPool variablePool;
 }
->>>>>>> 58b46bfe
 
 /// @title SizeView
 /// @notice View methods for the Size protocol
