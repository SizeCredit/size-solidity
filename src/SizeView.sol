// SPDX-License-Identifier: UNLICENSED
pragma solidity 0.8.24;

import {SizeStorage, State} from "@src/SizeStorage.sol";

import {FixedLoan, FixedLoanLibrary, FixedLoanStatus} from "@src/libraries/fixed/FixedLoanLibrary.sol";

import {IAToken} from "@aave/interfaces/IAToken.sol";
import {NonTransferrableToken} from "@src/token/NonTransferrableToken.sol";

import {FeeLibrary} from "@src/libraries/fixed/FeeLibrary.sol";
import {RiskLibrary} from "@src/libraries/fixed/RiskLibrary.sol";

import {BorrowOffer, FixedLoanOffer, OfferLibrary} from "@src/libraries/fixed/OfferLibrary.sol";
import {User} from "@src/libraries/fixed/UserLibrary.sol";
import {
    InitializeFixedParams,
    InitializeGeneralParams,
    InitializeVariableParams
} from "@src/libraries/general/actions/Initialize.sol";
import {VariableLibrary} from "@src/libraries/variable/VariableLibrary.sol";

struct UserView {
    User user;
    address account;
    uint256 collateralAmount;
    uint256 borrowAmount;
    uint256 debtAmount;
}

abstract contract SizeView is SizeStorage {
    using OfferLibrary for FixedLoanOffer;
    using OfferLibrary for BorrowOffer;
    using FixedLoanLibrary for FixedLoan;
    using FixedLoanLibrary for State;
    using RiskLibrary for State;
    using VariableLibrary for State;
    using FeeLibrary for State;

    function collateralRatio(address user) external view returns (uint256) {
        return state.collateralRatio(user);
    }

    function isUserLiquidatable(address user) external view returns (bool) {
        return state.isUserLiquidatable(user);
    }

    function isLoanLiquidatable(uint256 loanId) external view returns (bool) {
        return state.isLoanLiquidatable(loanId);
    }

    function getFOLAssignedCollateral(uint256 loanId) external view returns (uint256) {
        FixedLoan memory loan = state._fixed.loans[loanId];
        return state.getFOLAssignedCollateral(loan);
    }

    function getDebt(uint256 loanId) external view returns (uint256) {
        return state._fixed.loans[loanId].debt;
    }

    function getCredit(uint256 loanId) external view returns (uint256) {
        return state._fixed.loans[loanId].credit;
    }

    function generalConfig() external view returns (InitializeGeneralParams memory) {
        return InitializeGeneralParams({
            owner: address(0), // TODO return correct owner
            priceFeed: address(state._general.priceFeed),
            marketBorrowRateFeed: address(state._general.marketBorrowRateFeed),
            collateralAsset: address(state._general.collateralAsset),
            borrowAsset: address(state._general.borrowAsset),
            feeRecipient: state._general.feeRecipient,
            variablePool: address(state._general.variablePool)
        });
    }

    function fixedConfig() external view returns (InitializeFixedParams memory) {
        return InitializeFixedParams({
            crOpening: state._fixed.crOpening,
            crLiquidation: state._fixed.crLiquidation,
            collateralSplitLiquidatorPercent: state._fixed.collateralSplitLiquidatorPercent,
            collateralSplitProtocolPercent: state._fixed.collateralSplitProtocolPercent,
            minimumCreditBorrowAsset: state._fixed.minimumCreditBorrowAsset,
            collateralTokenCap: state._fixed.collateralTokenCap,
            borrowATokenCap: state._fixed.borrowATokenCap,
            debtTokenCap: state._fixed.debtTokenCap,
<<<<<<< HEAD
            repayFeeAPR: state._fixed.repayFeeAPR
=======
            earlyLenderExitFee: state._fixed.earlyLenderExitFee,
            earlyBorrowerExitFee: state._fixed.earlyBorrowerExitFee
>>>>>>> 0cea398b
        });
    }

    function variableConfig() external view returns (InitializeVariableParams memory) {
        return InitializeVariableParams({collateralOverdueTransferFee: state._variable.collateralOverdueTransferFee});
    }

    function getUserView(address user) external view returns (UserView memory) {
        return UserView({
            user: state._fixed.users[user],
            account: user,
            collateralAmount: state._fixed.collateralToken.balanceOf(user),
            borrowAmount: state.borrowATokenBalanceOf(user),
            debtAmount: state._fixed.debtToken.balanceOf(user)
        });
    }

    function getVaultAddress(address user) external view returns (address) {
        return address(state._fixed.users[user].vault);
    }

    function activeFixedLoans() external view returns (uint256) {
        return state._fixed.loans.length;
    }

    function isFOL(uint256 loanId) external view returns (bool) {
        return state._fixed.loans[loanId].isFOL();
    }

    function getFixedLoan(uint256 loanId) external view returns (FixedLoan memory) {
        return state._fixed.loans[loanId];
    }

    function getFixedLoans() external view returns (FixedLoan[] memory) {
        return state._fixed.loans;
    }

    function getFixedLoanStatus(uint256 loanId) external view returns (FixedLoanStatus) {
        return state.getFixedLoanStatus(state._fixed.loans[loanId]);
    }

    function repayFee(uint256 loanId, uint256 repayAmount) public view returns (uint256) {
        return state.currentRepayFee(state._fixed.loans[loanId], repayAmount);
    }

    function repayFee(uint256 loanId) external view returns (uint256) {
        return repayFee(loanId, state._fixed.loans[loanId].faceValue);
    }

    function tokens() external view returns (NonTransferrableToken, IAToken, NonTransferrableToken) {
        return (state._fixed.collateralToken, state._fixed.borrowAToken, state._fixed.debtToken);
    }
}<|MERGE_RESOLUTION|>--- conflicted
+++ resolved
@@ -84,12 +84,9 @@
             collateralTokenCap: state._fixed.collateralTokenCap,
             borrowATokenCap: state._fixed.borrowATokenCap,
             debtTokenCap: state._fixed.debtTokenCap,
-<<<<<<< HEAD
-            repayFeeAPR: state._fixed.repayFeeAPR
-=======
+            repayFeeAPR: state._fixed.repayFeeAPR,
             earlyLenderExitFee: state._fixed.earlyLenderExitFee,
             earlyBorrowerExitFee: state._fixed.earlyBorrowerExitFee
->>>>>>> 0cea398b
         });
     }
 
