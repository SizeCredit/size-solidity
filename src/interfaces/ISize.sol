// SPDX-License-Identifier: UNLICENSED
pragma solidity 0.8.23;

import {SellCreditLimitParams} from "@src/libraries/fixed/actions/SellCreditLimit.sol";
import {SellCreditMarketParams} from "@src/libraries/fixed/actions/SellCreditMarket.sol";

import {ClaimParams} from "@src/libraries/fixed/actions/Claim.sol";

import {BuyCreditLimitParams} from "@src/libraries/fixed/actions/BuyCreditLimit.sol";
import {LiquidateParams} from "@src/libraries/fixed/actions/Liquidate.sol";

import {DepositParams} from "@src/libraries/general/actions/Deposit.sol";
import {WithdrawParams} from "@src/libraries/general/actions/Withdraw.sol";

import {LiquidateWithReplacementParams} from "@src/libraries/fixed/actions/LiquidateWithReplacement.sol";
import {RepayParams} from "@src/libraries/fixed/actions/Repay.sol";
import {SelfLiquidateParams} from "@src/libraries/fixed/actions/SelfLiquidate.sol";

import {CompensateParams} from "@src/libraries/fixed/actions/Compensate.sol";
import {
    InitializeFeeConfigParams,
    InitializeOracleParams,
    InitializeRiskConfigParams
} from "@src/libraries/general/actions/Initialize.sol";

import {IMulticall} from "@src/interfaces/IMulticall.sol";
import {ISizeView} from "@src/interfaces/ISizeView.sol";
import {BuyCreditMarketParams} from "@src/libraries/fixed/actions/BuyCreditMarket.sol";
import {SetUserConfigurationParams} from "@src/libraries/fixed/actions/SetUserConfiguration.sol";

import {ISizeAdmin} from "@src/interfaces/ISizeAdmin.sol";

/// @title ISize
/// @author Size Lending
/// @notice This interface is the main interface for all user-facing methods of the Size protocol
/// @dev All functions are `payable` to allow for ETH deposits in a `multicall` pattern.
///      See `Multicall.sol`
<<<<<<< HEAD
interface ISize is ISizeAdmin {
=======
interface ISize is ISizeView, ISizeAdmin, IMulticall {
>>>>>>> 8688377c
    /// @notice Deposit underlying borrow/collateral tokens to the protocol (e.g. USDC, WETH)
    ///         Borrow tokens are always deposited into the Variable Pool,
    ///         Collateral tokens are deposited into the Size contract through the DepositTokenLibrary
    /// @dev The caller must approve the transfer of the token to the protocol.
    ///      This function mints 1:1 Size Tokens (e.g. aUSDC, szETH) in exchange of the deposited tokens
    /// @param params DepositParams struct containing the following fields:
    ///     - address token: The address of the token to deposit
    ///     - uint256 amount: The amount of tokens to deposit
    ///     - uint256 to: The recipient of the deposit
    function deposit(DepositParams calldata params) external payable;

    /// @notice Withdraw underlying borrow/collateral tokens from the protocol (e.g. USDC, WETH)
    ///         Borrow tokens are always withdrawn from the Variable Pool
    ///         Collateral tokens are withdrawn from the Size contract through the DepositTokenLibrary
    /// @dev This function burns 1:1 Size Tokens (e.g. aUSDC, szETH) in exchange of the withdrawn tokens
    /// @param params WithdrawParams struct containing the following fields:
    ///     - address token: The address of the token to withdraw
    ///     - uint256 amount: The amount of tokens to withdraw (in decimals, e.g. 1_000e6 for 1000 USDC or 10e18 for 10 WETH)
    ///     - uint256 to: The recipient of the withdrawal
    function withdraw(WithdrawParams calldata params) external payable;

    /// @notice Places a new loan offer in the orderbook
    /// @param params BuyCreditLimitParams struct containing the following fields:
    ///     - uint256 maxDueDate: The maximum due date of the loan (e.g., 1712188800 for April 4th, 2024)
    ///     - YieldCurve curveRelativeTime: The yield curve for the loan offer, a struct containing the following fields:
    ///         - uint256[] tenors: The relative timestamps of the yield curve (for example, [30 days, 60 days, 90 days])
    ///         - uint256[] aprs: The aprs of the yield curve (for example, [0.05e18, 0.07e18, 0.08e18] to represent 5% APR, 7% APR, and 8% APR, linear interest, respectively)
    ///         - int256[] marketRateMultipliers: The market rate multipliers of the yield curve (for example, [1e18, 1.2e18, 1.3e18] to represent 100%, 120%, and 130% of the market borrow rate, respectively)
    function buyCreditLimit(BuyCreditLimitParams calldata params) external payable;

    /// @notice Places a new borrow offer in the orderbook
    /// @param params SellCreditLimitParams struct containing the following fields:
    ///     - YieldCurve curveRelativeTime: The yield curve for the borrow offer, a struct containing the following fields:
    ///         - uint256[] tenors: The relative timestamps of the yield curve (for example, [30 days, 60 days, 90 days])
    ///         - uint256[] aprs: The aprs of the yield curve (for example, [0.05e18, 0.07e18, 0.08e18] to represent 5% APR, 7% APR, and 8% APR, linear interest, respectively)
    ///         - int256[] marketRateMultipliers: The market rate multipliers of the yield curve (for example, [0.99e18, 1e18, 1.1e18] to represent 99%, 100%, and 110% of the market borrow rate, respectively)
    function sellCreditLimit(SellCreditLimitParams calldata params) external payable;

    /// @notice Obtains credit via lending or buying existing credit
    /// @param params BuyCreditMarketParams struct containing the following fields:
    ///     - address borrower: The address of the borrower (optional, for lending)
    ///     - uint256 creditPositionId: The id of the credit position to buy (optional, for buying credit)
    ///     - uint256 tenor: The tenor of the loan
    ///     - uint256 amount: The amount of tokens to lend or credit to buy
    ///     - bool exactAmountIn: Indicates if the amount is the value to be transferred or used to calculate the transfer amount
    ///     - uint256 deadline: The maximum timestamp for the transaction to be executed
    ///     - uint256 minAPR: The minimum APR the caller is willing to accept
    function buyCreditMarket(BuyCreditMarketParams calldata params) external payable;

    /// @notice Sells credit via borrowing or exiting an existing credit position
    ///         This function can be used both for selling an existing credit or to borrow by creating a DebtPosition/CreditPosition pair
    /// @dev Order "takers" are the ones who pay the rounding, since "makers" are the ones passively waiting for an order to be matched
    //       The caller may pass type(uint256).max as the creditPositionId in order to represent "mint a new DebtPosition/CreditPosition pair"
    /// @param params SellCreditMarketParams struct containing the following fields:
    ///     - address lender: The address of the lender
    ///     - uint256 creditPositionId: The id of a credit position to be sold
    ///     - uint256 amount: The amount of tokens to borrow (in decimals, e.g. 1_000e6 for 1000 aUSDC)
    ///     - uint256 tenor: The tenor of the loan
    ///     - uint256 deadline: The maximum timestamp for the transaction to be executed
    ///     - uint256 maxAPR: The maximum APR the caller is willing to accept
    ///     - bool exactAmountIn: this flag indicates if the amount argument represents either credit (true) or cash (false)
    function sellCreditMarket(SellCreditMarketParams calldata params) external payable;

    /// @notice Repay a debt position by transferring the amount due of borrow tokens to the protocol, which are deposited to the Variable Pool for the lenders to claim
    ///         Partial repayment are currently unsupported
    ///         The protocol repay fee is applied upon repayment
    /// @dev The Variable Pool liquidity index is snapshotted at the time of the repayment in order to calculate the accrued interest for lenders to claim
    ///      The liquidator overdue reward is cleared from the borrower debt upon repayment
    /// @param params RepayParams struct containing the following fields:
    ///     - uint256 debtPositionId: The id of the debt position to repay
    function repay(RepayParams calldata params) external payable;

    /// @notice Claim the repayment of a loan with accrued interest from the Variable Pool
    /// @dev Both ACTIVE and OVERDUE loans can't be claimed because the money is not in the protocol yet.
    ///      CLAIMED loans can't be claimed either because its credit has already been consumed entirely either by a previous claim or by exiting before
    /// @param params ClaimParams struct containing the following fields:
    ///     - uint256 creditPositionId: The id of the credit position to claim
    function claim(ClaimParams calldata params) external payable;

    /// @notice Liquidate a debt position
    ///         In case of a protifable liquidation, part of the collateral remainder is split between the protocol and the liquidator
    ///         The split is capped by the crLiquidation parameter (otherwise, the split for overdue loans could be too much)
    ///         If the loan is overdue, a liquidator is charged from the borrower
    ///         The protocol repayment fee is charged from the borrower
    /// @param params LiquidateParams struct containing the following fields:
    ///     - uint256 debtPositionId: The id of the debt position to liquidate
    ///     - uint256 minimumCollateralProfit: The minimum collateral profit that the liquidator is willing to accept from the borrower (keepers might choose to pass a value below 100% of the cash they bring and take the risk of liquidating unprofitably)
    /// @return liquidatorProfitCollateralToken The amount of collateral tokens the liquidator received from the liquidation
    function liquidate(LiquidateParams calldata params)
        external
        payable
        returns (uint256 liquidatorProfitCollateralToken);

    /// @notice Self liquidate a credit position that is undercollateralized
    ///         The lender cancels an amount of debt equivalent to their credit and a percentage of the protocol fees
    /// @dev The user is prevented to self liquidate if a regular liquidation would be profitable
    ///      Example:
    ///               Alice borrows $100 due 1 year with a 0.5% APR repay fee. Her debt is $100.50.
    ///               The first lender exits to another lender, and now there are two credit positions, $94.999999 and $5.000001.
    ///               If the first lender self liquidates, the pro-rata repay fee will be $0.475, and the borrower's debt will be updated to $5.025001.
    ///               Then, on the second lender self liquidation, the pro-rata repay fee will be $0.025001 due to rounding up, and the borrower's debt would underflow due to the reduction of $5.000001 + $0.025001 = $5.025002.
    /// @param params SelfLiquidateParams struct containing the following fields:
    ///     - uint256 creditPositionId: The id of the credit position to self-liquidate
    function selfLiquidate(SelfLiquidateParams calldata params) external payable;

    /// @notice Liquidate a debt position with a replacement borrower
    /// @dev This function works exactly like `liquidate`, with an added logic of replacing the borrower on the storage
    ///         When liquidating with replacement, nothing changes from the lender's perspective, but a spread is created between the previous borrower rate and the new borrower rate.
    ///         As a result of the spread of these borrow aprs, the protocol is able to profit from the liquidation. Since the choice of the borrower impacts on the protocol's profit, this method is permissioned
    /// @param params LiquidateWithReplacementParams struct containing the following fields:
    ///     - uint256 debtPositionId: The id of the debt position to liquidate
    ///     - uint256 minimumCollateralProfit: The minimum collateral profit that the liquidator is willing to accept from the borrower (keepers might choose to pass a value below 100% of the cash they bring and take the risk of liquidating unprofitably)
    ///     - address borrower: The address of the replacement borrower
    ///     - uint256 deadline: The maximum timestamp for the transaction to be executed
    ///     - uint256 minAPR: The minimum APR the caller is willing to accept
    /// @return liquidatorProfitCollateralToken The amount of collateral tokens liquidator received from the liquidation
    /// @return liquidatorProfitBorrowToken The amount of borrow tokens liquidator received from the liquidation
    function liquidateWithReplacement(LiquidateWithReplacementParams calldata params)
        external
        payable
        returns (uint256 liquidatorProfitCollateralToken, uint256 liquidatorProfitBorrowToken);

    /// @notice Compensate a borrower's debt with his credit in another loan
    ///         The compensation can not exceed both 1) the credit the lender of `debtPositionToRepayId` to the borrower and 2) the credit the lender of `creditPositionToCompensateId`
    // @dev The caller may pass type(uint256).max as the creditPositionId in order to represent "mint a new DebtPosition/CreditPosition pair"
    /// @param params CompensateParams struct containing the following fields:
    ///     - uint256 debtPositionToRepayId: The id of the debt position to repay
    ///     - uint256 creditPositionToCompensateId: The id of the credit position to compensate
    ///     - uint256 amount: The amount of tokens to compensate (in decimals, e.g. 1_000e6 for 1000 aUSDC)
    function compensate(CompensateParams calldata params) external payable;

    /// @notice Set the credit positions for sale
    /// @dev By default, all created creadit positions are for sale.
    ///      Users who want to disable the sale of all or specific credit positions can do so by calling this function.
    ///      By default, all users CR to open a position is crOpening. Users who want to increase their CR opening limit can do so by calling this function.
    /// @param params SetUserConfigurationParams struct containing the following fields:
    ///     - uint256 openingLimitBorrowCR: The opening limit borrow collateral ratio, which indicates the maximum CR the borrower is willing to accept after their offer is picked by a lender
    ///     - bool allCreditPositionsForSaleDisabled: This global flag indicates if all credit positions should be set for sale or not
    ///     - bool creditPositionIdsForSale: This flag indicates if the creditPositionIds array should be set for sale or not
    ///     - uint256[] creditPositionIds: The id of the credit positions
    function setUserConfiguration(SetUserConfigurationParams calldata params) external payable;
}<|MERGE_RESOLUTION|>--- conflicted
+++ resolved
@@ -35,11 +35,7 @@
 /// @notice This interface is the main interface for all user-facing methods of the Size protocol
 /// @dev All functions are `payable` to allow for ETH deposits in a `multicall` pattern.
 ///      See `Multicall.sol`
-<<<<<<< HEAD
-interface ISize is ISizeAdmin {
-=======
 interface ISize is ISizeView, ISizeAdmin, IMulticall {
->>>>>>> 8688377c
     /// @notice Deposit underlying borrow/collateral tokens to the protocol (e.g. USDC, WETH)
     ///         Borrow tokens are always deposited into the Variable Pool,
     ///         Collateral tokens are deposited into the Size contract through the DepositTokenLibrary
