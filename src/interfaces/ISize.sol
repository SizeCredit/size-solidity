--- conflicted
+++ resolved
@@ -11,8 +11,6 @@
 
 import {DepositParams} from "@src/libraries/general/actions/Deposit.sol";
 import {WithdrawParams} from "@src/libraries/general/actions/Withdraw.sol";
-
-import {MintCreditParams} from "@src/libraries/fixed/actions/MintCredit.sol";
 
 import {LiquidateWithReplacementParams} from "@src/libraries/fixed/actions/LiquidateWithReplacement.sol";
 import {RepayParams} from "@src/libraries/fixed/actions/Repay.sol";
@@ -50,26 +48,10 @@
     ///     - uint256 to: The recipient of the withdrawal
     function withdraw(WithdrawParams calldata params) external payable;
 
-    /// @notice Mints a new DebtPosition/CreditPosition pair to the sender to be used in a subsequent operation
-    /// @dev Does not to check if user is underwater, as it can be used together a debt reduction operation.
-    //       Because of the lack of underwater checks, this function is only callable from a multicall.
-    //       Since the minted credit position ID might not be known before the multicall transaction is executed, the caller may pass
-    //       the type(uint256).max in other functions to represent "the minted credit position".
-    /// @param params MintCreditParams struct containing the following fields:
-    ///     - uint256 amount: The amount of tokens to borrow (in decimals, e.g. 1_000e6 for 1000 aUSDC)
-    ///     - uint256 dueDate: The due date of the position
-    function mintCredit(MintCreditParams calldata params) external payable;
-
     /// @notice Picks a lender offer and borrow tokens from the orderbook
-<<<<<<< HEAD
-    ///         When using receivable credit positions as credit, the early exit lender fee is applied to the borrower
-    /// @dev The `amount` parameter is altered by the function, which is why the `params` argument is marked as `memory`
-    ///      Order "takers" are the ones who pay the rounding, since "makers" are the ones passively waiting for an order to be matched
-=======
     ///         This function can be used both for selling an existing credit or to borrow by creating a DebtPosition/CreditPosition pair
     /// @dev Order "takers" are the ones who pay the rounding, since "makers" are the ones passively waiting for an order to be matched
     //       The caller may pass type(uint256).max as the creditPositionId in order to represent "mint a new DebtPosition/CreditPosition pair"
->>>>>>> 75e15eca
     /// @param params SellCreditMarketParams struct containing the following fields:
     ///     - address lender: The address of the lender
     ///     - uint256 creditPositionId: The id of a credit position to be sold
@@ -77,13 +59,8 @@
     ///     - uint256 dueDate: The due date of the loan
     ///     - uint256 deadline: The maximum timestamp for the transaction to be executed
     ///     - uint256 maxAPR: The maximum APR the caller is willing to accept
-<<<<<<< HEAD
-    ///     - bool exactAmountIn: When passing an array of receivable credit position ids, this flag indicates if the amount is value to be returned at due date
-    function sellCreditMarket(SellCreditMarketParams memory params) external payable;
-=======
     ///     - bool exactAmountIn: this flag indicates if the amount argument represents either credit (true) or cash (false)
     function sellCreditMarket(SellCreditMarketParams calldata params) external payable;
->>>>>>> 75e15eca
 
     /// @notice Places a new borrow offer in the orderbook
     /// @param params BorrowAsLimitOrderParams struct containing the following fields:
@@ -93,19 +70,6 @@
     ///         - int256[] marketRateMultipliers: The market rate multipliers of the yield curve (for example, [0.99e18, 1e18, 1.1e18] to represent 99%, 100%, and 110% of the market borrow rate, respectively)
     function borrowAsLimitOrder(BorrowAsLimitOrderParams calldata params) external payable;
 
-<<<<<<< HEAD
-=======
-    /// @notice Picks a borrow offer from the order book and lends tokens
-    /// @param params LendAsMarketOrderParams struct containing the following fields:
-    ///     - address borrower: The address of the borrower
-    ///     - uint256 amount: The amount of tokens to lend (in decimals, e.g. 1_000e6 for 1000 aUSDC)
-    ///     - uint256 dueDate: The due date of the loan
-    ///     - bool exactAmountIn: this flag indicates if the amount argument represents either cash (true) or credit (false)
-    ///     - uint256 deadline: The maximum timestamp for the transaction to be executed
-    ///     - uint256 minAPR: The minimum APR the caller is willing to accept
-    function lendAsMarketOrder(LendAsMarketOrderParams calldata params) external payable;
-
->>>>>>> 75e15eca
     /// @notice Places a new lend offer in the orderbook
     /// @param params LendAsLimitOrderParams struct containing the following fields:
     ///     - uint256 maxDueDate: The maximum due date of the loan (e.g., 1712188800 for April 4th, 2024)
@@ -177,18 +141,6 @@
     ///     - uint256 amount: The amount of tokens to compensate (in decimals, e.g. 1_000e6 for 1000 aUSDC)
     function compensate(CompensateParams calldata params) external payable;
 
-<<<<<<< HEAD
-=======
-    /// @notice Buy a lender's credit with cash
-    /// @param params BuyMarketCredit struct containing the following fields:
-    ///     - uint256 creditPositionId: The id of the credit position to buy
-    ///     - uint256 amount: The amont of credit to buy from the credit position
-    ///     - bool exactAmountIn: this flag indicates if the amount argument represents either cash (true) or credit (false)
-    ///     - uint256 deadline: The maximum timestamp for the transaction to be executed
-    ///     - uint256 minAPR: The minimum APR the caller is willing to accept
-    function buyMarketCredit(BuyMarketCreditParams calldata params) external payable;
-
->>>>>>> 75e15eca
     /// @notice Set the credit positions for sale
     /// @dev By default, all created creadit positions are for sale.
     ///      Users who want to disable the sale of all or specific credit positions can do so by calling this function.
