--- conflicted
+++ resolved
@@ -30,12 +30,8 @@
     ) public authorizations;
     // mapping of authorization nonces per account (added in v1.7)
     mapping(address onBehalfOf => uint256 nonce) public authorizationNonces;
-<<<<<<< HEAD
     // collections manager (added in v1.8)
     ICollectionsManager public collectionsManager;
 }
-=======
-}
 // slither-disable-end constable-states
-// slither-disable-end uninitialized-state
->>>>>>> 9be8e774
+// slither-disable-end uninitialized-state