--- conflicted
+++ resolved
@@ -406,17 +406,7 @@
     }
 
     /// @inheritdoc ISize
-<<<<<<< HEAD
-    function compensate(CompensateParams calldata params)
-        external
-        payable
-        override(ISize)
-        whenNotPaused
-        mustImproveCollateralRatio(msg.sender)
-    {
-=======
     function compensate(CompensateParams calldata params) external payable override(ISize) {
->>>>>>> 78e0a734
         compensateOnBehalfOf(CompensateOnBehalfOfParams({params: params, onBehalfOf: msg.sender}));
     }
 
@@ -433,22 +423,12 @@
     }
 
     /// @inheritdoc ISize
-<<<<<<< HEAD
     function partialRepay(PartialRepayParams calldata params) external payable override(ISize) whenNotPaused {
         state.validatePartialRepay(params);
         state.executePartialRepay(params);
     }
 
-    /// @inheritdoc ISize
-    function setUserConfiguration(SetUserConfigurationParams calldata params)
-        external
-        payable
-        override(ISize)
-        whenNotPaused
-    {
-=======
     function setUserConfiguration(SetUserConfigurationParams calldata params) external payable override(ISize) {
->>>>>>> 78e0a734
         setUserConfigurationOnBehalfOf(SetUserConfigurationOnBehalfOfParams({params: params, onBehalfOf: msg.sender}));
     }
 
