// SPDX-License-Identifier: UNLICENSED
pragma solidity 0.8.23;

import {AccessControlUpgradeable} from "@openzeppelin/contracts-upgradeable/access/AccessControlUpgradeable.sol";

import {Initializable} from "@openzeppelin/contracts-upgradeable/proxy/utils/Initializable.sol";
import {UUPSUpgradeable} from "@openzeppelin/contracts-upgradeable/proxy/utils/UUPSUpgradeable.sol";
import {PausableUpgradeable} from "@openzeppelin/contracts-upgradeable/utils/PausableUpgradeable.sol";

import {
    Initialize,
    InitializeDataParams,
    InitializeFeeConfigParams,
    InitializeOracleParams,
    InitializeRiskConfigParams
} from "@src/libraries/general/actions/Initialize.sol";
import {UpdateConfig, UpdateConfigParams} from "@src/libraries/general/actions/UpdateConfig.sol";

import {SellCreditLimit, SellCreditLimitParams} from "@src/libraries/fixed/actions/SellCreditLimit.sol";
import {SellCreditMarket, SellCreditMarketParams} from "@src/libraries/fixed/actions/SellCreditMarket.sol";

import {Claim, ClaimParams} from "@src/libraries/fixed/actions/Claim.sol";
import {Deposit, DepositParams} from "@src/libraries/general/actions/Deposit.sol";

import {BuyCreditMarket, BuyCreditMarketParams} from "@src/libraries/fixed/actions/BuyCreditMarket.sol";
import {SetUserConfiguration, SetUserConfigurationParams} from "@src/libraries/fixed/actions/SetUserConfiguration.sol";

import {BuyCreditLimit, BuyCreditLimitParams} from "@src/libraries/fixed/actions/BuyCreditLimit.sol";
import {Liquidate, LiquidateParams} from "@src/libraries/fixed/actions/Liquidate.sol";

import {Multicall} from "@src/libraries/Multicall.sol";
import {Compensate, CompensateParams} from "@src/libraries/fixed/actions/Compensate.sol";
import {
    LiquidateWithReplacement,
    LiquidateWithReplacementParams
} from "@src/libraries/fixed/actions/LiquidateWithReplacement.sol";
import {Repay, RepayParams} from "@src/libraries/fixed/actions/Repay.sol";
import {SelfLiquidate, SelfLiquidateParams} from "@src/libraries/fixed/actions/SelfLiquidate.sol";
import {Withdraw, WithdrawParams} from "@src/libraries/general/actions/Withdraw.sol";

import {State} from "@src/SizeStorage.sol";

import {CapsLibrary} from "@src/libraries/fixed/CapsLibrary.sol";
import {RiskLibrary} from "@src/libraries/fixed/RiskLibrary.sol";

import {SizeView} from "@src/SizeView.sol";

import {ISize} from "@src/interfaces/ISize.sol";

bytes32 constant KEEPER_ROLE = "KEEPER_ROLE";
bytes32 constant PAUSER_ROLE = "PAUSER_ROLE";

/// @title Size
/// @notice See the documentation in {ISize}.
contract Size is ISize, SizeView, Initializable, AccessControlUpgradeable, PausableUpgradeable, UUPSUpgradeable {
    using Initialize for State;
    using UpdateConfig for State;
    using Deposit for State;
    using Withdraw for State;
    using SellCreditMarket for State;
    using SellCreditLimit for State;
    using BuyCreditMarket for State;
    using BuyCreditLimit for State;
    using Repay for State;
    using Claim for State;
    using Liquidate for State;
    using SelfLiquidate for State;
    using LiquidateWithReplacement for State;
    using Compensate for State;
    using SetUserConfiguration for State;
    using RiskLibrary for State;
    using CapsLibrary for State;
    using Multicall for State;

    /// @custom:oz-upgrades-unsafe-allow constructor
    constructor() {
        _disableInitializers();
    }

    function initialize(
        address owner,
        InitializeFeeConfigParams calldata f,
        InitializeRiskConfigParams calldata r,
        InitializeOracleParams calldata o,
        InitializeDataParams calldata d
    ) external initializer {
        state.validateInitialize(owner, f, r, o, d);

        __AccessControl_init();
        __Pausable_init();
        __UUPSUpgradeable_init();

        state.executeInitialize(f, r, o, d);
        _grantRole(DEFAULT_ADMIN_ROLE, owner);
        _grantRole(PAUSER_ROLE, owner);
        _grantRole(KEEPER_ROLE, owner);
    }

    function _authorizeUpgrade(address newImplementation) internal override onlyRole(DEFAULT_ADMIN_ROLE) {}

    function updateConfig(UpdateConfigParams calldata params) external onlyRole(DEFAULT_ADMIN_ROLE) {
        state.validateUpdateConfig(params);
        state.executeUpdateConfig(params);
    }

    function pause() public onlyRole(PAUSER_ROLE) {
        _pause();
    }

    function unpause() public onlyRole(PAUSER_ROLE) {
        _unpause();
    }

    function multicall(bytes[] calldata _data)
        public
        payable
        override(ISize)
        whenNotPaused
        returns (bytes[] memory results)
    {
        results = state.multicall(_data);
    }

    /// @inheritdoc ISize
    function deposit(DepositParams calldata params) public payable override(ISize) whenNotPaused {
        state.validateDeposit(params);
        state.executeDeposit(params);
    }

    /// @inheritdoc ISize
    function withdraw(WithdrawParams calldata params) external payable override(ISize) whenNotPaused {
        state.validateWithdraw(params);
        state.executeWithdraw(params);
        state.validateUserIsNotBelowOpeningLimitBorrowCR(msg.sender);
    }

    /// @inheritdoc ISize
    function buyCreditLimitOrder(BuyCreditLimitParams calldata params) external payable override(ISize) whenNotPaused {
        state.validateBuyCreditLimit(params);
        state.executeBuyCreditLimit(params);
    }

    /// @inheritdoc ISize
    function sellCreditLimitOrder(SellCreditLimitParams calldata params)
        external
        payable
        override(ISize)
        whenNotPaused
    {
        state.validateSellCreditLimit(params);
        state.executeSellCreditLimit(params);
    }

    /// @inheritdoc ISize
<<<<<<< HEAD
    function lendAsMarketOrder(LendAsMarketOrderParams calldata params)
        external
        payable
        override(ISize)
        whenNotPaused
    {
        state.validateLendAsMarketOrder(params);
        uint256 amount = state.executeLendAsMarketOrder(params);
        state.validateUserIsNotBelowOpeningLimitBorrowCR(params.borrower);
        state.validateVariablePoolHasEnoughLiquidity(amount);
    }

    /// @inheritdoc ISize
    function sellCreditMarket(SellCreditMarketParams calldata params) external payable override(ISize) whenNotPaused {
=======
    function sellCreditMarket(SellCreditMarketParams memory params) external payable override(ISize) whenNotPaused {
>>>>>>> 2b189142
        state.validateSellCreditMarket(params);
        uint256 amount = state.executeSellCreditMarket(params);
        state.validateUserIsNotBelowOpeningLimitBorrowCR(msg.sender);
        state.validateVariablePoolHasEnoughLiquidity(amount);
    }

    /// @inheritdoc ISize
    function repay(RepayParams calldata params) external payable override(ISize) whenNotPaused {
        state.validateRepay(params);
        state.executeRepay(params);
    }

    /// @inheritdoc ISize
    function claim(ClaimParams calldata params) external payable override(ISize) whenNotPaused {
        state.validateClaim(params);
        state.executeClaim(params);
    }

    /// @inheritdoc ISize
    function liquidate(LiquidateParams calldata params)
        external
        payable
        override(ISize)
        whenNotPaused
        returns (uint256 liquidatorProfitCollateralAsset)
    {
        state.validateLiquidate(params);
        liquidatorProfitCollateralAsset = state.executeLiquidate(params);
        state.validateMinimumCollateralProfit(params, liquidatorProfitCollateralAsset);
    }

    /// @inheritdoc ISize
    function selfLiquidate(SelfLiquidateParams calldata params) external payable override(ISize) whenNotPaused {
        state.validateSelfLiquidate(params);
        state.executeSelfLiquidate(params);
    }

    /// @inheritdoc ISize
    function liquidateWithReplacement(LiquidateWithReplacementParams calldata params)
        external
        payable
        override(ISize)
        whenNotPaused
        onlyRole(KEEPER_ROLE)
        returns (uint256 liquidatorProfitCollateralAsset, uint256 liquidatorProfitBorrowAsset)
    {
        state.validateLiquidateWithReplacement(params);
        uint256 amount;
        (amount, liquidatorProfitCollateralAsset, liquidatorProfitBorrowAsset) =
            state.executeLiquidateWithReplacement(params);
        state.validateUserIsNotBelowOpeningLimitBorrowCR(params.borrower);
        state.validateMinimumCollateralProfit(params, liquidatorProfitCollateralAsset);
        state.validateVariablePoolHasEnoughLiquidity(amount);
    }

    /// @inheritdoc ISize
    function compensate(CompensateParams calldata params) external payable override(ISize) whenNotPaused {
        state.validateCompensate(params);
        state.executeCompensate(params);
        state.validateUserIsNotUnderwater(msg.sender);
    }

    /// @inheritdoc ISize
    function setUserConfiguration(SetUserConfigurationParams calldata params)
        external
        payable
        override(ISize)
        whenNotPaused
    {
        state.validateSetUserConfiguration(params);
        state.executeSetUserConfiguration(params);
    }

    /// @inheritdoc ISize
    function buyCreditMarket(BuyCreditMarketParams calldata params) external payable override(ISize) whenNotPaused {
        state.validateBuyCreditMarket(params);
        uint256 amount = state.executeBuyCreditMarket(params);
        state.validateUserIsNotBelowOpeningLimitBorrowCR(params.borrower);
        state.validateDebtTokenCap();
        state.validateVariablePoolHasEnoughLiquidity(amount);
    }
}<|MERGE_RESOLUTION|>--- conflicted
+++ resolved
@@ -152,24 +152,7 @@
     }
 
     /// @inheritdoc ISize
-<<<<<<< HEAD
-    function lendAsMarketOrder(LendAsMarketOrderParams calldata params)
-        external
-        payable
-        override(ISize)
-        whenNotPaused
-    {
-        state.validateLendAsMarketOrder(params);
-        uint256 amount = state.executeLendAsMarketOrder(params);
-        state.validateUserIsNotBelowOpeningLimitBorrowCR(params.borrower);
-        state.validateVariablePoolHasEnoughLiquidity(amount);
-    }
-
-    /// @inheritdoc ISize
-    function sellCreditMarket(SellCreditMarketParams calldata params) external payable override(ISize) whenNotPaused {
-=======
     function sellCreditMarket(SellCreditMarketParams memory params) external payable override(ISize) whenNotPaused {
->>>>>>> 2b189142
         state.validateSellCreditMarket(params);
         uint256 amount = state.executeSellCreditMarket(params);
         state.validateUserIsNotBelowOpeningLimitBorrowCR(msg.sender);
@@ -248,7 +231,6 @@
         state.validateBuyCreditMarket(params);
         uint256 amount = state.executeBuyCreditMarket(params);
         state.validateUserIsNotBelowOpeningLimitBorrowCR(params.borrower);
-        state.validateDebtTokenCap();
         state.validateVariablePoolHasEnoughLiquidity(amount);
     }
 }