// SPDX-License-Identifier: UNLICENSED
pragma solidity 0.8.23;

import {AccessControlUpgradeable} from "@openzeppelin/contracts-upgradeable/access/AccessControlUpgradeable.sol";

import {Initializable} from "@openzeppelin/contracts-upgradeable/proxy/utils/Initializable.sol";
import {UUPSUpgradeable} from "@openzeppelin/contracts-upgradeable/proxy/utils/UUPSUpgradeable.sol";
import {PausableUpgradeable} from "@openzeppelin/contracts-upgradeable/utils/PausableUpgradeable.sol";

import {
    Initialize,
    InitializeDataParams,
    InitializeFeeConfigParams,
    InitializeOracleParams,
    InitializeRiskConfigParams
} from "@src/libraries/general/actions/Initialize.sol";
import {UpdateConfig, UpdateConfigParams} from "@src/libraries/general/actions/UpdateConfig.sol";

import {SellCreditLimit, SellCreditLimitParams} from "@src/libraries/fixed/actions/SellCreditLimit.sol";
import {SellCreditMarket, SellCreditMarketParams} from "@src/libraries/fixed/actions/SellCreditMarket.sol";

import {Claim, ClaimParams} from "@src/libraries/fixed/actions/Claim.sol";
import {Deposit, DepositParams} from "@src/libraries/general/actions/Deposit.sol";

import {BuyCreditMarket, BuyCreditMarketParams} from "@src/libraries/fixed/actions/BuyCreditMarket.sol";
import {SetUserConfiguration, SetUserConfigurationParams} from "@src/libraries/fixed/actions/SetUserConfiguration.sol";

import {BuyCreditLimit, BuyCreditLimitParams} from "@src/libraries/fixed/actions/BuyCreditLimit.sol";
import {Liquidate, LiquidateParams} from "@src/libraries/fixed/actions/Liquidate.sol";

import {Multicall} from "@src/libraries/Multicall.sol";
import {Compensate, CompensateParams} from "@src/libraries/fixed/actions/Compensate.sol";
import {
    LiquidateWithReplacement,
    LiquidateWithReplacementParams
} from "@src/libraries/fixed/actions/LiquidateWithReplacement.sol";
import {Repay, RepayParams} from "@src/libraries/fixed/actions/Repay.sol";
import {SelfLiquidate, SelfLiquidateParams} from "@src/libraries/fixed/actions/SelfLiquidate.sol";
import {Withdraw, WithdrawParams} from "@src/libraries/general/actions/Withdraw.sol";

import {State} from "@src/SizeStorage.sol";

import {CapsLibrary} from "@src/libraries/fixed/CapsLibrary.sol";
import {RiskLibrary} from "@src/libraries/fixed/RiskLibrary.sol";

import {SizeView} from "@src/SizeView.sol";
import {Events} from "@src/libraries/Events.sol";

import {IMulticall} from "@src/interfaces/IMulticall.sol";
import {ISize} from "@src/interfaces/ISize.sol";
import {ISizeAdmin} from "@src/interfaces/ISizeAdmin.sol";

bytes32 constant KEEPER_ROLE = keccak256("KEEPER_ROLE");
bytes32 constant PAUSER_ROLE = keccak256("PAUSER_ROLE");
bytes32 constant BORROW_RATE_UPDATER_ROLE = keccak256("BORROW_RATE_UPDATER_ROLE");

/// @title Size
/// @notice See the documentation in {ISize}.
contract Size is ISize, SizeView, Initializable, AccessControlUpgradeable, PausableUpgradeable, UUPSUpgradeable {
    using Initialize for State;
    using UpdateConfig for State;
    using Deposit for State;
    using Withdraw for State;
    using SellCreditMarket for State;
    using SellCreditLimit for State;
    using BuyCreditMarket for State;
    using BuyCreditLimit for State;
    using Repay for State;
    using Claim for State;
    using Liquidate for State;
    using SelfLiquidate for State;
    using LiquidateWithReplacement for State;
    using Compensate for State;
    using SetUserConfiguration for State;
    using RiskLibrary for State;
    using CapsLibrary for State;
    using Multicall for State;

    /// @custom:oz-upgrades-unsafe-allow constructor
    constructor() {
        _disableInitializers();
    }

    function initialize(
        address owner,
        InitializeFeeConfigParams calldata f,
        InitializeRiskConfigParams calldata r,
        InitializeOracleParams calldata o,
        InitializeDataParams calldata d
    ) external initializer {
        state.validateInitialize(owner, f, r, o, d);

        __AccessControl_init();
        __Pausable_init();
        __UUPSUpgradeable_init();

        state.executeInitialize(f, r, o, d);
        _grantRole(DEFAULT_ADMIN_ROLE, owner);
        _grantRole(PAUSER_ROLE, owner);
        _grantRole(KEEPER_ROLE, owner);
        _grantRole(BORROW_RATE_UPDATER_ROLE, owner);
    }

    function _authorizeUpgrade(address newImplementation) internal override onlyRole(DEFAULT_ADMIN_ROLE) {}

    /// @inheritdoc ISizeAdmin
    function updateConfig(UpdateConfigParams calldata params)
        external
        override(ISizeAdmin)
        onlyRole(DEFAULT_ADMIN_ROLE)
    {
        state.validateUpdateConfig(params);
        state.executeUpdateConfig(params);
    }

    /// @inheritdoc ISizeAdmin
<<<<<<< HEAD
    function setVariablePoolBorrowRate(uint128 borrowRate)
        external
        override(ISizeAdmin)
        onlyRole(BORROW_RATE_UPDATER_ROLE)
    {
=======
    function setVariablePoolBorrowRate(uint128 borrowRate) external onlyRole(BORROW_RATE_UPDATER_ROLE) {
>>>>>>> 377f3221
        uint128 oldBorrowRate = state.oracle.variablePoolBorrowRate;
        state.oracle.variablePoolBorrowRate = borrowRate;
        state.oracle.variablePoolBorrowRateUpdatedAt = uint64(block.timestamp);
        emit Events.VariablePoolBorrowRateUpdated(oldBorrowRate, borrowRate);
    }

<<<<<<< HEAD
    /// @inheritdoc ISizeAdmin
    function pause() public override(ISizeAdmin) onlyRole(PAUSER_ROLE) {
=======
    function pause() public onlyRole(PAUSER_ROLE) {
>>>>>>> 377f3221
        _pause();
    }

    /// @inheritdoc ISizeAdmin
    function unpause() public override(ISizeAdmin) onlyRole(PAUSER_ROLE) {
        _unpause();
    }

    /// @inheritdoc IMulticall
    function multicall(bytes[] calldata _data)
        public
        payable
        override(IMulticall)
        whenNotPaused
        returns (bytes[] memory results)
    {
        results = state.multicall(_data);
    }

    /// @inheritdoc ISize
    function deposit(DepositParams calldata params) public payable override(ISize) whenNotPaused {
        state.validateDeposit(params);
        state.executeDeposit(params);
    }

    /// @inheritdoc ISize
    function withdraw(WithdrawParams calldata params) external payable override(ISize) whenNotPaused {
        state.validateWithdraw(params);
        state.executeWithdraw(params);
        state.validateUserIsNotBelowOpeningLimitBorrowCR(msg.sender);
    }

    /// @inheritdoc ISize
    function buyCreditLimit(BuyCreditLimitParams calldata params) external payable override(ISize) whenNotPaused {
        state.validateBuyCreditLimit(params);
        state.executeBuyCreditLimit(params);
    }

    /// @inheritdoc ISize
    function sellCreditLimit(SellCreditLimitParams calldata params) external payable override(ISize) whenNotPaused {
        state.validateSellCreditLimit(params);
        state.executeSellCreditLimit(params);
    }

    /// @inheritdoc ISize
    function buyCreditMarket(BuyCreditMarketParams calldata params) external payable override(ISize) whenNotPaused {
        state.validateBuyCreditMarket(params);
        uint256 amount = state.executeBuyCreditMarket(params);
        state.validateUserIsNotBelowOpeningLimitBorrowCR(params.borrower);
        state.validateVariablePoolHasEnoughLiquidity(amount);
    }

    /// @inheritdoc ISize
    function sellCreditMarket(SellCreditMarketParams memory params) external payable override(ISize) whenNotPaused {
        state.validateSellCreditMarket(params);
        uint256 amount = state.executeSellCreditMarket(params);
        state.validateUserIsNotBelowOpeningLimitBorrowCR(msg.sender);
        state.validateVariablePoolHasEnoughLiquidity(amount);
    }

    /// @inheritdoc ISize
    function repay(RepayParams calldata params) external payable override(ISize) whenNotPaused {
        state.validateRepay(params);
        state.executeRepay(params);
    }

    /// @inheritdoc ISize
    function claim(ClaimParams calldata params) external payable override(ISize) whenNotPaused {
        state.validateClaim(params);
        state.executeClaim(params);
    }

    /// @inheritdoc ISize
    function liquidate(LiquidateParams calldata params)
        external
        payable
        override(ISize)
        whenNotPaused
        returns (uint256 liquidatorProfitCollateralToken)
    {
        state.validateLiquidate(params);
        liquidatorProfitCollateralToken = state.executeLiquidate(params);
        state.validateMinimumCollateralProfit(params, liquidatorProfitCollateralToken);
    }

    /// @inheritdoc ISize
    function selfLiquidate(SelfLiquidateParams calldata params) external payable override(ISize) whenNotPaused {
        state.validateSelfLiquidate(params);
        state.executeSelfLiquidate(params);
    }

    /// @inheritdoc ISize
    function liquidateWithReplacement(LiquidateWithReplacementParams calldata params)
        external
        payable
        override(ISize)
        whenNotPaused
        onlyRole(KEEPER_ROLE)
        returns (uint256 liquidatorProfitCollateralToken, uint256 liquidatorProfitBorrowToken)
    {
        state.validateLiquidateWithReplacement(params);
        uint256 amount;
        (amount, liquidatorProfitCollateralToken, liquidatorProfitBorrowToken) =
            state.executeLiquidateWithReplacement(params);
        state.validateUserIsNotBelowOpeningLimitBorrowCR(params.borrower);
        state.validateMinimumCollateralProfit(params, liquidatorProfitCollateralToken);
        state.validateVariablePoolHasEnoughLiquidity(amount);
    }

    /// @inheritdoc ISize
    function compensate(CompensateParams calldata params) external payable override(ISize) whenNotPaused {
        state.validateCompensate(params);
        state.executeCompensate(params);
        state.validateUserIsNotUnderwater(msg.sender);
    }

    /// @inheritdoc ISize
    function setUserConfiguration(SetUserConfigurationParams calldata params)
        external
        payable
        override(ISize)
        whenNotPaused
    {
        state.validateSetUserConfiguration(params);
        state.executeSetUserConfiguration(params);
    }
}<|MERGE_RESOLUTION|>--- conflicted
+++ resolved
@@ -114,27 +114,19 @@
     }
 
     /// @inheritdoc ISizeAdmin
-<<<<<<< HEAD
     function setVariablePoolBorrowRate(uint128 borrowRate)
         external
         override(ISizeAdmin)
         onlyRole(BORROW_RATE_UPDATER_ROLE)
     {
-=======
-    function setVariablePoolBorrowRate(uint128 borrowRate) external onlyRole(BORROW_RATE_UPDATER_ROLE) {
->>>>>>> 377f3221
         uint128 oldBorrowRate = state.oracle.variablePoolBorrowRate;
         state.oracle.variablePoolBorrowRate = borrowRate;
         state.oracle.variablePoolBorrowRateUpdatedAt = uint64(block.timestamp);
         emit Events.VariablePoolBorrowRateUpdated(oldBorrowRate, borrowRate);
     }
 
-<<<<<<< HEAD
     /// @inheritdoc ISizeAdmin
     function pause() public override(ISizeAdmin) onlyRole(PAUSER_ROLE) {
-=======
-    function pause() public onlyRole(PAUSER_ROLE) {
->>>>>>> 377f3221
         _pause();
     }
 
