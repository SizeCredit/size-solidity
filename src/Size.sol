--- conflicted
+++ resolved
@@ -204,11 +204,7 @@
         state.validateLiquidateFixedLoanWithReplacement(params);
         (liquidatorProfitCollateralAsset, liquidatorProfitBorrowAsset) =
             state.executeLiquidateFixedLoanWithReplacement(params);
-<<<<<<< HEAD
-        state.validateUserIsNotLiquidatable(params.borrower);
-=======
         state.validateUserIsNotBelowRiskCR(params.borrower);
->>>>>>> a68241d5
     }
 
     /// @inheritdoc ISize
