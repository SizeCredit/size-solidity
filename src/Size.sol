// SPDX-License-Identifier: MIT
pragma solidity 0.8.23;

import {AccessControlUpgradeable} from "@openzeppelin/contracts-upgradeable/access/AccessControlUpgradeable.sol";

import {Initializable} from "@openzeppelin/contracts-upgradeable/proxy/utils/Initializable.sol";
import {UUPSUpgradeable} from "@openzeppelin/contracts-upgradeable/proxy/utils/UUPSUpgradeable.sol";
import {PausableUpgradeable} from "@openzeppelin/contracts-upgradeable/utils/PausableUpgradeable.sol";
import {RESERVED_ID} from "@src/libraries/LoanLibrary.sol";

import {
    Initialize,
    InitializeDataParams,
    InitializeFeeConfigParams,
    InitializeOracleParams,
    InitializeRiskConfigParams
} from "@src/libraries/actions/Initialize.sol";
import {UpdateConfig, UpdateConfigParams} from "@src/libraries/actions/UpdateConfig.sol";

import {
    SellCreditLimit,
    SellCreditLimitOnBehalfOfParams,
    SellCreditLimitParams
} from "@src/libraries/actions/SellCreditLimit.sol";
import {
    SellCreditMarket,
    SellCreditMarketOnBehalfOfParams,
    SellCreditMarketParams
} from "@src/libraries/actions/SellCreditMarket.sol";

import {
    BuyCreditMarket,
    BuyCreditMarketOnBehalfOfParams,
    BuyCreditMarketParams
} from "@src/libraries/actions/BuyCreditMarket.sol";
import {Claim, ClaimParams} from "@src/libraries/actions/Claim.sol";
import {Deposit, DepositOnBehalfOfParams, DepositParams} from "@src/libraries/actions/Deposit.sol";
import {
    SetUserConfiguration,
    SetUserConfigurationOnBehalfOfParams,
    SetUserConfigurationParams
} from "@src/libraries/actions/SetUserConfiguration.sol";
import {Withdraw, WithdrawOnBehalfOfParams, WithdrawParams} from "@src/libraries/actions/Withdraw.sol";

import {
    BuyCreditLimit,
    BuyCreditLimitOnBehalfOfParams,
    BuyCreditLimitParams
} from "@src/libraries/actions/BuyCreditLimit.sol";
import {Liquidate, LiquidateParams} from "@src/libraries/actions/Liquidate.sol";

import {State} from "@src/SizeStorage.sol";
import {Multicall} from "@src/libraries/Multicall.sol";
<<<<<<< HEAD
import {Compensate, CompensateOnBehalfOfParams, CompensateParams} from "@src/libraries/actions/Compensate.sol";
=======
import {Compensate, CompensateParams} from "@src/libraries/actions/Compensate.sol";

import {CopyLimitOrders, CopyLimitOrdersParams} from "@src/libraries/actions/CopyLimitOrders.sol";
>>>>>>> 709c7a87
import {
    LiquidateWithReplacement,
    LiquidateWithReplacementParams
} from "@src/libraries/actions/LiquidateWithReplacement.sol";
import {Repay, RepayParams} from "@src/libraries/actions/Repay.sol";
import {
    SelfLiquidate, SelfLiquidateOnBehalfOfParams, SelfLiquidateParams
} from "@src/libraries/actions/SelfLiquidate.sol";

import {CapsLibrary} from "@src/libraries/CapsLibrary.sol";
import {RiskLibrary} from "@src/libraries/RiskLibrary.sol";
import {
    Authorization,
    SetAuthorizationOnBehalfOfParams,
    SetAuthorizationParams
} from "@src/libraries/actions/v1.7/Authorization.sol";

import {SizeView} from "@src/SizeView.sol";
import {Events} from "@src/libraries/Events.sol";

import {IMulticall} from "@src/interfaces/IMulticall.sol";
import {ISize} from "@src/interfaces/ISize.sol";
import {ISizeAdmin} from "@src/interfaces/ISizeAdmin.sol";
import {ISizeV1_7} from "@src/interfaces/v1.7/ISizeV1_7.sol";
import {Errors} from "@src/libraries/Errors.sol";

bytes32 constant KEEPER_ROLE = keccak256("KEEPER_ROLE");
bytes32 constant PAUSER_ROLE = keccak256("PAUSER_ROLE");
bytes32 constant BORROW_RATE_UPDATER_ROLE = keccak256("BORROW_RATE_UPDATER_ROLE");

/// @title Size
/// @custom:security-contact security@size.credit
/// @author Size (https://size.credit/)
/// @notice See the documentation in {ISize}.
contract Size is ISize, SizeView, Initializable, AccessControlUpgradeable, PausableUpgradeable, UUPSUpgradeable {
    using Initialize for State;
    using UpdateConfig for State;
    using Deposit for State;
    using Withdraw for State;
    using SellCreditMarket for State;
    using SellCreditLimit for State;
    using BuyCreditMarket for State;
    using BuyCreditLimit for State;
    using Repay for State;
    using Claim for State;
    using Liquidate for State;
    using SelfLiquidate for State;
    using LiquidateWithReplacement for State;
    using Compensate for State;
    using SetUserConfiguration for State;
    using RiskLibrary for State;
    using CapsLibrary for State;
    using Multicall for State;
<<<<<<< HEAD
    using Authorization for State;
=======
    using CopyLimitOrders for State;
>>>>>>> 709c7a87

    /// @custom:oz-upgrades-unsafe-allow constructor
    constructor() {
        _disableInitializers();
    }

    function initialize(
        address owner,
        InitializeFeeConfigParams calldata f,
        InitializeRiskConfigParams calldata r,
        InitializeOracleParams calldata o,
        InitializeDataParams calldata d
    ) external initializer {
        state.validateInitialize(owner, f, r, o, d);

        __AccessControl_init();
        __Pausable_init();
        __UUPSUpgradeable_init();

        state.executeInitialize(f, r, o, d);
        _grantRole(DEFAULT_ADMIN_ROLE, owner);
        _grantRole(PAUSER_ROLE, owner);
        _grantRole(KEEPER_ROLE, owner);
        _grantRole(BORROW_RATE_UPDATER_ROLE, owner);
    }

    function _authorizeUpgrade(address newImplementation) internal override onlyRole(DEFAULT_ADMIN_ROLE) {}

    /// @notice Validate that the user has not put themselves in underwater state
    modifier shouldNotEndUpUnderwater(address onBehalfOf) {
        bool isUserUnderwaterBefore = state.isUserUnderwater(onBehalfOf);
        _;
        bool isUserUnderwaterAfter = state.isUserUnderwater(onBehalfOf);
        if (!isUserUnderwaterBefore && isUserUnderwaterAfter) {
            revert Errors.USER_IS_UNDERWATER(onBehalfOf, state.collateralRatio(onBehalfOf));
        }
    }

    /// @inheritdoc ISizeAdmin
    function updateConfig(UpdateConfigParams calldata params)
        external
        override(ISizeAdmin)
        onlyRole(DEFAULT_ADMIN_ROLE)
    {
        state.validateUpdateConfig(params);
        state.executeUpdateConfig(params);
    }

    /// @inheritdoc ISizeAdmin
    function setVariablePoolBorrowRate(uint128 borrowRate)
        external
        override(ISizeAdmin)
        onlyRole(BORROW_RATE_UPDATER_ROLE)
    {
        uint128 oldBorrowRate = state.oracle.variablePoolBorrowRate;
        state.oracle.variablePoolBorrowRate = borrowRate;
        state.oracle.variablePoolBorrowRateUpdatedAt = uint64(block.timestamp);
        emit Events.VariablePoolBorrowRateUpdated(msg.sender, oldBorrowRate, borrowRate);
    }

    /// @inheritdoc ISizeAdmin
    function pause() public override(ISizeAdmin) onlyRole(PAUSER_ROLE) {
        _pause();
    }

    /// @inheritdoc ISizeAdmin
    function unpause() public override(ISizeAdmin) onlyRole(PAUSER_ROLE) {
        _unpause();
    }

    /// @inheritdoc IMulticall
    function multicall(bytes[] calldata _data)
        public
        payable
        override(IMulticall)
        whenNotPaused
        returns (bytes[] memory results)
    {
        results = state.multicall(_data);
    }

    /// @inheritdoc ISize
    function deposit(DepositParams calldata params) public payable override(ISize) whenNotPaused {
        depositOnBehalfOf(DepositOnBehalfOfParams({params: params, onBehalfOf: msg.sender}));
    }

    /// @inheritdoc ISizeV1_7
    function depositOnBehalfOf(DepositOnBehalfOfParams memory params)
        public
        payable
        override(ISizeV1_7)
        whenNotPaused
    {
        state.validateDeposit(params);
        state.executeDeposit(params);
    }

    /// @inheritdoc ISize
    function withdraw(WithdrawParams calldata params) external payable override(ISize) whenNotPaused {
        withdrawOnBehalfOf(WithdrawOnBehalfOfParams({params: params, onBehalfOf: msg.sender}));
    }

    /// @inheritdoc ISizeV1_7
    function withdrawOnBehalfOf(WithdrawOnBehalfOfParams memory externalParams)
        public
        payable
        override(ISizeV1_7)
        whenNotPaused
    {
        state.validateWithdraw(externalParams);
        state.executeWithdraw(externalParams);
    }

    /// @inheritdoc ISize
    function buyCreditLimit(BuyCreditLimitParams calldata params) external payable override(ISize) whenNotPaused {
        buyCreditLimitOnBehalfOf(BuyCreditLimitOnBehalfOfParams({params: params, onBehalfOf: msg.sender}));
    }

    /// @inheritdoc ISizeV1_7
    function buyCreditLimitOnBehalfOf(BuyCreditLimitOnBehalfOfParams memory externalParams)
        public
        payable
        override(ISizeV1_7)
        whenNotPaused
    {
        state.validateBuyCreditLimit(externalParams);
        state.executeBuyCreditLimit(externalParams);
    }

    /// @inheritdoc ISize
    function sellCreditLimit(SellCreditLimitParams calldata params) external payable override(ISize) whenNotPaused {
        sellCreditLimitOnBehalfOf(SellCreditLimitOnBehalfOfParams({params: params, onBehalfOf: msg.sender}));
    }

    /// @inheritdoc ISizeV1_7
    function sellCreditLimitOnBehalfOf(SellCreditLimitOnBehalfOfParams memory externalParams)
        public
        payable
        override(ISizeV1_7)
        whenNotPaused
    {
        state.validateSellCreditLimit(externalParams);
        state.executeSellCreditLimit(externalParams);
    }

    /// @inheritdoc ISize
    function buyCreditMarket(BuyCreditMarketParams calldata params) external payable override(ISize) whenNotPaused {
        buyCreditMarketOnBehalfOf(
            BuyCreditMarketOnBehalfOfParams({params: params, onBehalfOf: msg.sender, recipient: msg.sender})
        );
    }

    /// @inheritdoc ISizeV1_7
    function buyCreditMarketOnBehalfOf(BuyCreditMarketOnBehalfOfParams memory externalParams)
        public
        payable
        override(ISizeV1_7)
        whenNotPaused
    {
        state.validateBuyCreditMarket(externalParams);
        uint256 amount = state.executeBuyCreditMarket(externalParams);
        if (externalParams.params.creditPositionId == RESERVED_ID) {
            state.validateUserIsNotBelowOpeningLimitBorrowCR(externalParams.params.borrower);
        }
        state.validateVariablePoolHasEnoughLiquidity(amount);
    }

    /// @inheritdoc ISize
    function sellCreditMarket(SellCreditMarketParams memory params) external payable override(ISize) whenNotPaused {
        sellCreditMarketOnBehalfOf(
            SellCreditMarketOnBehalfOfParams({params: params, onBehalfOf: msg.sender, recipient: msg.sender})
        );
    }

    /// @inheritdoc ISizeV1_7
    function sellCreditMarketOnBehalfOf(SellCreditMarketOnBehalfOfParams memory externalParams)
        public
        payable
        override(ISizeV1_7)
        whenNotPaused
    {
        state.validateSellCreditMarket(externalParams);
        uint256 amount = state.executeSellCreditMarket(externalParams);
        if (externalParams.params.creditPositionId == RESERVED_ID) {
            state.validateUserIsNotBelowOpeningLimitBorrowCR(externalParams.onBehalfOf);
        }
        state.validateVariablePoolHasEnoughLiquidity(amount);
    }

    /// @inheritdoc ISize
    function repay(RepayParams calldata params) external payable override(ISize) whenNotPaused {
        state.validateRepay(params);
        state.executeRepay(params);
    }

    /// @inheritdoc ISize
    function claim(ClaimParams calldata params) external payable override(ISize) whenNotPaused {
        state.validateClaim(params);
        state.executeClaim(params);
    }

    /// @inheritdoc ISize
    function liquidate(LiquidateParams calldata params)
        external
        payable
        override(ISize)
        whenNotPaused
        returns (uint256 liquidatorProfitCollateralToken)
    {
        state.validateLiquidate(params);
        liquidatorProfitCollateralToken = state.executeLiquidate(params);
        state.validateMinimumCollateralProfit(params, liquidatorProfitCollateralToken);
    }

    /// @inheritdoc ISize
    function selfLiquidate(SelfLiquidateParams calldata params) external payable override(ISize) whenNotPaused {
        selfLiquidateOnBehalfOf(
            SelfLiquidateOnBehalfOfParams({params: params, onBehalfOf: msg.sender, recipient: msg.sender})
        );
    }

    /// @inheritdoc ISizeV1_7
    function selfLiquidateOnBehalfOf(SelfLiquidateOnBehalfOfParams memory externalParams)
        public
        payable
        override(ISizeV1_7)
        whenNotPaused
    {
        state.validateSelfLiquidate(externalParams);
        state.executeSelfLiquidate(externalParams);
    }

    /// @inheritdoc ISize
    function liquidateWithReplacement(LiquidateWithReplacementParams calldata params)
        external
        payable
        override(ISize)
        whenNotPaused
        onlyRole(KEEPER_ROLE)
        returns (uint256 liquidatorProfitCollateralToken, uint256 liquidatorProfitBorrowToken)
    {
        state.validateLiquidateWithReplacement(params);
        uint256 amount;
        (amount, liquidatorProfitCollateralToken, liquidatorProfitBorrowToken) =
            state.executeLiquidateWithReplacement(params);
        state.validateUserIsNotBelowOpeningLimitBorrowCR(params.borrower);
        state.validateMinimumCollateralProfit(params, liquidatorProfitCollateralToken);
        state.validateVariablePoolHasEnoughLiquidity(amount);
    }

    /// @inheritdoc ISize
    function compensate(CompensateParams calldata params)
        external
        payable
        override(ISize)
        whenNotPaused
        shouldNotEndUpUnderwater(msg.sender)
    {
        compensateOnBehalfOf(CompensateOnBehalfOfParams({params: params, onBehalfOf: msg.sender}));
    }

    /// @inheritdoc ISizeV1_7
    function compensateOnBehalfOf(CompensateOnBehalfOfParams memory externalParams)
        public
        payable
        override(ISizeV1_7)
        whenNotPaused
        shouldNotEndUpUnderwater(externalParams.onBehalfOf)
    {
        state.validateCompensate(externalParams);
        state.executeCompensate(externalParams);
    }

    /// @inheritdoc ISize
    function setUserConfiguration(SetUserConfigurationParams calldata params)
        external
        payable
        override(ISize)
        whenNotPaused
    {
        setUserConfigurationOnBehalfOf(SetUserConfigurationOnBehalfOfParams({params: params, onBehalfOf: msg.sender}));
    }

    /// @inheritdoc ISizeV1_7
    function setUserConfigurationOnBehalfOf(SetUserConfigurationOnBehalfOfParams memory externalParams)
        public
        payable
        override(ISizeV1_7)
        whenNotPaused
    {
        state.validateSetUserConfiguration(externalParams);
        state.executeSetUserConfiguration(externalParams);
    }

    /// @inheritdoc ISizeV1_7
    function setAuthorization(SetAuthorizationParams calldata params) external override(ISizeV1_7) {
        setAuthorizationOnBehalfOf(SetAuthorizationOnBehalfOfParams({params: params, onBehalfOf: msg.sender}));
    }

    /// @inheritdoc ISizeV1_7
    function setAuthorizationOnBehalfOf(SetAuthorizationOnBehalfOfParams memory externalParams)
        public
        payable
        override(ISizeV1_7)
        whenNotPaused
    {
        state.validateSetAuthorization(externalParams);
        state.executeSetAuthorization(externalParams);
    }

    /// @inheritdoc ISizeV1_7
    function revokeAllAuthorizations() external payable override(ISizeV1_7) {
        state.revokeAllAuthorizations();
    }

    /// @inheritdoc ISize
    function copyLimitOrders(CopyLimitOrdersParams calldata params) external payable override(ISize) whenNotPaused {
        state.validateCopyLimitOrders(params);
        state.executeCopyLimitOrders(params);
    }
}<|MERGE_RESOLUTION|>--- conflicted
+++ resolved
@@ -51,13 +51,13 @@
 
 import {State} from "@src/SizeStorage.sol";
 import {Multicall} from "@src/libraries/Multicall.sol";
-<<<<<<< HEAD
 import {Compensate, CompensateOnBehalfOfParams, CompensateParams} from "@src/libraries/actions/Compensate.sol";
-=======
-import {Compensate, CompensateParams} from "@src/libraries/actions/Compensate.sol";
-
-import {CopyLimitOrders, CopyLimitOrdersParams} from "@src/libraries/actions/CopyLimitOrders.sol";
->>>>>>> 709c7a87
+
+import {
+    CopyLimitOrders,
+    CopyLimitOrdersOnBehalfOfParams,
+    CopyLimitOrdersParams
+} from "@src/libraries/actions/CopyLimitOrders.sol";
 import {
     LiquidateWithReplacement,
     LiquidateWithReplacementParams
@@ -111,11 +111,8 @@
     using RiskLibrary for State;
     using CapsLibrary for State;
     using Multicall for State;
-<<<<<<< HEAD
     using Authorization for State;
-=======
     using CopyLimitOrders for State;
->>>>>>> 709c7a87
 
     /// @custom:oz-upgrades-unsafe-allow constructor
     constructor() {
@@ -410,6 +407,21 @@
         state.executeSetUserConfiguration(externalParams);
     }
 
+    /// @inheritdoc ISize
+    function copyLimitOrders(CopyLimitOrdersParams calldata params) external payable override(ISize) whenNotPaused {
+        copyLimitOrdersOnBehalfOf(CopyLimitOrdersOnBehalfOfParams({params: params, onBehalfOf: msg.sender}));
+    }
+
+    function copyLimitOrdersOnBehalfOf(CopyLimitOrdersOnBehalfOfParams memory externalParams)
+        public
+        payable
+        override(ISizeV1_7)
+        whenNotPaused
+    {
+        state.validateCopyLimitOrders(externalParams);
+        state.executeCopyLimitOrders(externalParams);
+    }
+
     /// @inheritdoc ISizeV1_7
     function setAuthorization(SetAuthorizationParams calldata params) external override(ISizeV1_7) {
         setAuthorizationOnBehalfOf(SetAuthorizationOnBehalfOfParams({params: params, onBehalfOf: msg.sender}));
@@ -430,10 +442,4 @@
     function revokeAllAuthorizations() external payable override(ISizeV1_7) {
         state.revokeAllAuthorizations();
     }
-
-    /// @inheritdoc ISize
-    function copyLimitOrders(CopyLimitOrdersParams calldata params) external payable override(ISize) whenNotPaused {
-        state.validateCopyLimitOrders(params);
-        state.executeCopyLimitOrders(params);
-    }
 }