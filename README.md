# size-solidity

<a href="https://github.com/SizeLending/size-solidity/raw/main/size.png"><img src="https://github.com/SizeLending/size-solidity/raw/main/size.png" width="300" alt="Size"/></a>

Size is a credit marketplace with unified liquidity across maturities.

Supported pair:

- (W)ETH/USDC: Collateral/Borrow token

Target networks:

- Ethereum mainnet
- [Base](./deployments/base-production.json)

## Audits

- [2024-06-10 - Code4rena (WIP)](https://code4rena.com/reports/2024-06-size)
- [2024-06-08 - Spearbit](./audits/2024-06-08-Spearbit.pdf)
- [2024-03-26 - Solidified](./audits/2024-03-26-Solidified.pdf)
- [2024-03-19 - LightChaserV3](./audits/2024-03-19-LightChaserV3.md)

For bug reports, please refer to our [Bug Bounty Program](https://size.credit/)

## Documentation

### Overview, Accounting and Protocol Design

- [Whitepaper](https://docs.size.cash/)

### Technical overview

#### Architecture

The architecture of Size v2 was inspired by [dYdX v2](https://github.com/dydxprotocol/solo), with the following design goals:

- Upgradeability
- Modularity
- Overcome [EIP-170](https://eips.ethereum.org/EIPS/eip-170)'s contract code size limit of 24kb
- Maintaining the protocol invariants after each user interaction (["FREI-PI" pattern](https://www.nascent.xyz/idea/youre-writing-require-statements-wrong))

For that purpose, the contract is deployed behind an UUPS-Upgradeable proxy, and contains a single entrypoint, `Size.sol`. External libraries are used, and a single `State storage` variable is passed to them via `delegatecall`s. All user-facing functions have the same pattern:

```solidity
state.validateFunction(params);
state.executeFunction(params);
state.validateInvariant(params);
```

The `Multicall` pattern is also available to allow users to perform a sequence of multiple actions, such as depositing borrow tokens, liquidating an underwater borrower, and withdrawing all liquidated collateral. **Note:** in order to accept ether deposits through multicalls, all user-facing functions have the [`payable`](https://github.com/sherlock-audit/2023-06-tokemak-judging/issues/215) modifier, and `deposit` always uses `address(this).balance` to wrap ether. This means leftover amounts, if [sent forcibly](https://consensys.github.io/smart-contract-best-practices/development-recommendations/general/force-feeding/), are always credited to the depositor.

Additional safety features were employed, such as different levels of Access Control (ADMIN, PAUSER_ROLE, KEEPER_ROLE, BORROW_RATE_UPDATER_ROLE), and Pause.

#### Tokens

In order to address donation and reentrancy attacks, the following measures were adopted:

- No withdraws of native ether, only wrapped ether (WETH)
- Underlying borrow and collateral tokens, such as USDC and WETH, are converted 1:1 into deposit tokens via `deposit`, which mints `szaUSDC` and `szWETH`, and received back via `withdraw`, which burns deposit tokens 1:1 in exchange for the underlying tokens.

#### Maths

All mathematical operations are implemented with explicit rounding (`mulDivUp` or `mulDivDown`) using Solady's [FixedPointMathLib](https://github.com/Vectorized/solady/blob/main/src/utils/FixedPointMathLib.sol). Whenever a taker-maker operation occurs, all rounding tries to favor the maker, who is the passive party. In some generic situations, such as in yield curve calculations, the rounding is always in one direction.

Decimal amounts are preserved until a conversion is necessary:

- USDC/aUSDC: 6 decimals
- WETH/szETH: 18 decimals
- szDebt: same as borrow token
- Price feeds: 18 decimals

All percentages are expressed in 18 decimals. For example, a 150% liquidation collateral ratio is represented as 1500000000000000000.

#### Oracles

##### Price Feed

A contract that provides the price of ETH in terms of USDC in 18 decimals. For example, a price of 3327.39 ETH/USDC is represented as 3327390000000000000000.

##### Variable Pool Borrow Rate Feed

In order to set the current market average value of USDC variable borrow rates, we perform an off-chain calculation on Aave's rate, convert it to 18 decimals, and store it in the Size contract. For example, a rate of 2.49% on Aave v3 is represented as 24900000000000000. The admin can disable this feature by setting the stale interval to zero. If the oracle information is stale, orders relying on the variable rate feed cannot be matched.

## Test

```bash
forge install
forge test
```

## Coverage

```bash
yarn coverage
```

<!-- BEGIN_COVERAGE -->
### FIles

| File                                               | % Lines            | % Statements       | % Branches       | % Funcs          |
|----------------------------------------------------|--------------------|--------------------|------------------|------------------|
| src/Size.sol                                       | 100.00% (60/60)    | 100.00% (65/65)    | 100.00% (6/6)    | 100.00% (22/22)  |
| src/SizeView.sol                                   | 100.00% (28/28)    | 100.00% (45/45)    | 100.00% (6/6)    | 100.00% (19/19)  |
| src/libraries/AccountingLibrary.sol                | 96.25% (77/80)     | 96.77% (90/93)     | 100.00% (28/28)  | 100.00% (12/12)  |
| src/libraries/CapsLibrary.sol                      | 91.67% (11/12)     | 93.33% (14/15)     | 100.00% (8/8)    | 100.00% (3/3)    |
| src/libraries/DepositTokenLibrary.sol              | 100.00% (18/18)    | 100.00% (24/24)    | 100.00% (0/0)    | 100.00% (4/4)    |
| src/libraries/LoanLibrary.sol                      | 96.77% (30/31)     | 97.83% (45/46)     | 93.75% (15/16)   | 100.00% (8/8)    |
| src/libraries/Math.sol                             | 100.00% (18/18)    | 100.00% (28/28)    | 100.00% (6/6)    | 100.00% (7/7)    |
| src/libraries/Multicall.sol                        | 100.00% (10/10)    | 100.00% (16/16)    | 100.00% (0/0)    | 100.00% (1/1)    |
| src/libraries/OfferLibrary.sol                     | 100.00% (10/10)    | 100.00% (18/18)    | 100.00% (6/6)    | 100.00% (4/4)    |
| src/libraries/RiskLibrary.sol                      | 96.15% (25/26)     | 97.92% (47/48)     | 100.00% (10/10)  | 100.00% (9/9)    |
| src/libraries/YieldCurveLibrary.sol                | 100.00% (34/34)    | 100.00% (57/57)    | 100.00% (20/20)  | 100.00% (4/4)    |
| src/libraries/actions/BuyCreditLimit.sol           | 100.00% (5/5)      | 100.00% (5/5)      | 100.00% (2/2)    | 100.00% (2/2)    |
| src/libraries/actions/BuyCreditMarket.sol          | 100.00% (54/54)    | 100.00% (63/63)    | 100.00% (24/24)  | 100.00% (2/2)    |
| src/libraries/actions/Claim.sol                    | 100.00% (11/11)    | 100.00% (16/16)    | 100.00% (4/4)    | 100.00% (2/2)    |
| src/libraries/actions/Compensate.sol               | 100.00% (47/47)    | 100.00% (53/53)    | 100.00% (22/22)  | 100.00% (2/2)    |
| src/libraries/actions/Deposit.sol                  | 100.00% (22/22)    | 100.00% (24/24)    | 100.00% (14/14)  | 100.00% (2/2)    |
| src/libraries/actions/Initialize.sol               | 98.53% (67/68)     | 98.57% (69/70)     | 100.00% (34/34)  | 100.00% (11/11)  |
| src/libraries/actions/Liquidate.sol                | 100.00% (29/29)    | 100.00% (38/38)    | 100.00% (8/8)    | 100.00% (3/3)    |
| src/libraries/actions/LiquidateWithReplacement.sol | 100.00% (32/32)    | 100.00% (42/42)    | 100.00% (10/10)  | 100.00% (3/3)    |
| src/libraries/actions/Repay.sol                    | 100.00% (9/9)      | 100.00% (11/11)    | 100.00% (4/4)    | 100.00% (2/2)    |
| src/libraries/actions/SelfLiquidate.sol            | 100.00% (12/12)    | 100.00% (17/17)    | 100.00% (4/4)    | 100.00% (2/2)    |
| src/libraries/actions/SellCreditLimit.sol          | 100.00% (5/5)      | 100.00% (5/5)      | 100.00% (2/2)    | 100.00% (2/2)    |
| src/libraries/actions/SellCreditMarket.sol         | 100.00% (45/45)    | 100.00% (52/52)    | 100.00% (24/24)  | 100.00% (2/2)    |
| src/libraries/actions/SetUserConfiguration.sol     | 100.00% (14/14)    | 100.00% (21/21)    | 100.00% (4/4)    | 100.00% (2/2)    |
| src/libraries/actions/UpdateConfig.sol             | 100.00% (46/46)    | 100.00% (51/51)    | 100.00% (36/36)  | 100.00% (5/5)    |
| src/libraries/actions/Withdraw.sol                 | 100.00% (17/17)    | 100.00% (18/18)    | 100.00% (12/12)  | 100.00% (2/2)    |
| src/oracle/PriceFeed.sol                           | 95.65% (22/23)     | 97.37% (37/38)     | 87.50% (14/16)   | 100.00% (3/3)    |
| src/token/NonTransferrableScaledToken.sol          | 80.95% (17/21)     | 80.00% (24/30)     | 0.00% (0/2)      | 75.00% (9/12)    |
| src/token/NonTransferrableToken.sol                | 90.91% (10/11)     | 92.31% (12/13)     | 100.00% (2/2)    | 100.00% (8/8)    |

### Tests per file

```markdown
┌─────────────────────────────┬────────┐
│           (index)           │ Values │
├─────────────────────────────┼────────┤
│       BuyCreditLimit        │   4    │
│       BuyCreditMarket       │   10   │
│            Claim            │   10   │
│         Compensate          │   20   │
│       CryticToFoundry       │   27   │
│           Deposit           │   5    │
│         Initialize          │   4    │
│  LiquidateWithReplacement   │   6    │
│          Liquidate          │   12   │
│            Math             │   9    │
│          Multicall          │   8    │
│ NonTransferrableScaledToken │   4    │
│    NonTransferrableToken    │   7    │
│        OfferLibrary         │   1    │
│            Pause            │   2    │
│          PriceFeed          │   7    │
│            Repay            │   7    │
│        SelfLiquidate        │   10   │
│       SellCreditLimit       │   5    │
│      SellCreditMarket       │   12   │
│    SetUserConfiguration     │   3    │
│          SizeView           │   5    │
│        UpdateConfig         │   7    │
│           Upgrade           │   2    │
│          Withdraw           │   9    │
│         YieldCurve          │   14   │
└─────────────────────────────┴────────┘
```
<!-- END_COVERAGE -->

## Protocol invariants

### Invariants implemented

- Check [`PropertiesSpecifications.sol`](./test/invariants/PropertiesSpecifications.sol)

Run Echidna with

```bash
yarn echidna-property
yarn echidna-assertion
```

### Onchain fuzzing

```bash
source .env
FOUNDRY_PROFILE=fork FOUNDRY_INVARIANT_RUNS=0 FOUNDRY_INVARIANT_DEPTH=0 forge test --mc FoundryForkTester -vvvvv --ffi
```

Check the coverage report with

```bash
yarn echidna-coverage
```

## Formal Verification

- [`Math.binarySearch`](./test/libraries/Math.t.sol)

Run Halmos with

```bash
for i in {0..5}; do halmos --loop $i; done
```

## Known limitations

- The protocol currently supports only a single market (USDC/ETH for borrow/collateral tokens)
- The protocol does not support rebasing/fee-on-transfer tokens
- The protocol does not support tokens with different decimals than the current market
- The protocol only supports tokens compliant with the IERC20Metadata interface
- The protocol only supports pre-vetted tokens
- The protocol owner, KEEPER_ROLE, PAUSER_ROLE, and BORROW_RATE_UPDATER_ROLE are trusted
- The protocol does not have any fallback oracles.
- Price feeds must be redeployed and updated in case any Chainlink configuration changes (stale price timeouts, decimals, etc)
- In case Chainlink reports a wrong price, the protocol state cannot be guaranteed. This may cause incorrect liquidations, among other issues
- In case the protocol is paused, the price of the collateral may change during the unpause event. This may cause unforseen liquidations, among other issues
- It is not possible to pause individual functions. Nevertheless, BORROW_RATE_UPDATER_ROLE and admin functions are enabled even if the protocol is paused
- Users blacklisted by underlying tokens (e.g. USDC) may be unable to withdraw
- If the Variable Pool (Aave v3) fails to `supply` or `withdraw` for any reason, such as supply caps, Size's `deposit` and `withdraw` may be prevented
- Centralization risk related to integrations (USDC, Aave v3, Chainlink) are out of scope
- The Variable Pool Borrow Rate feed is trusted and users of rate hook adopt oracle risk of buying/selling credit at unsatisfactory prices
- The insurance fund (out of scope for this project) may not be able to make all lenders whole, maybe unfair, and may be manipulated
- LiquidateWithReplacement might not be available for the big enough debt positions
- All issues acknowledged on previous audits and automated findings

## Deployment


### Environment Setup

Ensure your `.env` file in the root directory of your project contains the following variables:

```
API_KEY_ALCHEMY=<Your Alchemy API Key>
API_KEY_ETHERSCAN=<Your Etherscan API Key>
DEPLOYER_ADDRESS=<Deployer's Ethereum Address>
DEPLOYER_ACCOUNT=<Name of the Deployer's Account in Foundry>
OWNER=<Owner's Address>
FEE_RECIPIENT=<Fee Recipient's Address>
CHAIN_NAME=<Network Name>
RPC_URL=<Network Name>
```

### Account Management

The `DEPLOYER_ACCOUNT` is a reference to the name of an account managed by Foundry's `cast wallet` feature. To import an external wallet using a private key, use the following command:

```bash
cast wallet import <Your Private Key>
```

### Network Configuration

Ensure that the `CHAIN_NAME` and `RPC_URL` are set according to the network you are deploying to. You can see the available networks in `script/Networks.sol`.
You can set relevant `NetworkParams` to `address(0)` if you are deploying with mock contracts or require specific network parameters.


## Deployment


```bash
<<<<<<< HEAD
source .env.base_sepolia
forge script script/Deploy.s.sol --rpc-url $RPC_URL --gas-limit 30000000 --sender $DEPLOYER_ADDRESS --account $DEPLOYER_ACCOUNT --ffi --verify -vvvvv
=======
source .env
forge script script/Deploy.s.sol --rpc-url $RPC_URL --gas-limit 30000000 --sender $DEPLOYER_ADDRESS --account $DEPLOYER_ACCOUNT --ffi --verify
>>>>>>> 9f75543a
```

### Deployment checklist

1. Deploy
2. Grant `KEEPER_ROLE` to keeper bot
3. Grant `BORROW_RATE_UPDATER_ROLE` to updater bot
4. Grant `PAUSER_ROLE` to pauser bot

## Upgrade

```bash
source .env.sepolia
forge script script/Upgrade.s.sol --rpc-url $RPC_URL --gas-limit 30000000 --sender $DEPLOYER_ADDRESS --account $DEPLOYER_ACCOUNT --ffi --verify -vvvvv
```<|MERGE_RESOLUTION|>--- conflicted
+++ resolved
@@ -258,13 +258,8 @@
 
 
 ```bash
-<<<<<<< HEAD
-source .env.base_sepolia
-forge script script/Deploy.s.sol --rpc-url $RPC_URL --gas-limit 30000000 --sender $DEPLOYER_ADDRESS --account $DEPLOYER_ACCOUNT --ffi --verify -vvvvv
-=======
 source .env
 forge script script/Deploy.s.sol --rpc-url $RPC_URL --gas-limit 30000000 --sender $DEPLOYER_ADDRESS --account $DEPLOYER_ACCOUNT --ffi --verify
->>>>>>> 9f75543a
 ```
 
 ### Deployment checklist
