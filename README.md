# size-v2-solidity

Size V2 Solidity

## Coverage

<!-- BEGIN_COVERAGE -->
<<<<<<< HEAD
| File                                                   | % Lines          | % Statements     | % Branches       | % Funcs         |
|--------------------------------------------------------|------------------|------------------|------------------|-----------------|
| src/Size.sol                                           | 82.14% (23/28)   | 82.14% (23/28)   | 100.00% (0/0)    | 91.67% (11/12)  |
| src/SizeView.sol                                       | 100.00% (18/18)  | 100.00% (28/28)  | 100.00% (0/0)    | 100.00% (16/16) |
| src/libraries/LoanLibrary.sol                          | 95.65% (22/23)   | 97.14% (34/35)   | 87.50% (7/8)     | 100.00% (9/9)   |
| src/libraries/MathLibrary.sol                          | 100.00% (1/1)    | 100.00% (3/3)    | 100.00% (0/0)    | 100.00% (1/1)   |
| src/libraries/OfferLibrary.sol                         | 91.67% (22/24)   | 91.11% (41/45)   | 75.00% (6/8)     | 80.00% (4/5)    |
| src/libraries/YieldCurveLibrary.sol                    | 100.00% (5/5)    | 100.00% (7/7)    | 100.00% (0/0)    | 100.00% (1/1)   |
| src/libraries/actions/BorrowAsLimitOrder.sol           | 100.00% (8/8)    | 100.00% (10/10)  | 100.00% (6/6)    | 100.00% (2/2)   |
| src/libraries/actions/BorrowAsMarketOrder.sol          | 98.15% (53/54)   | 98.51% (66/67)   | 80.00% (16/20)   | 100.00% (4/4)   |
| src/libraries/actions/Claim.sol                        | 100.00% (9/9)    | 100.00% (10/10)  | 75.00% (3/4)     | 100.00% (2/2)   |
| src/libraries/actions/Deposit.sol                      | 100.00% (10/10)  | 100.00% (17/17)  | 100.00% (4/4)    | 100.00% (2/2)   |
| src/libraries/actions/Initialize.sol                   | 95.45% (42/44)   | 81.48% (44/54)   | 96.67% (29/30)   | 100.00% (2/2)   |
| src/libraries/actions/LendAsLimitOrder.sol             | 100.00% (14/14)  | 100.00% (17/17)  | 91.67% (11/12)   | 100.00% (2/2)   |
| src/libraries/actions/LendAsMarketOrder.sol            | 0.00% (0/21)     | 0.00% (0/23)     | 0.00% (0/8)      | 0.00% (0/2)     |
| src/libraries/actions/LenderExit.sol                   | 89.47% (34/38)   | 91.67% (44/48)   | 66.67% (12/18)   | 100.00% (2/2)   |
| src/libraries/actions/LiquidateLoan.sol                | 90.91% (40/44)   | 93.85% (61/65)   | 78.57% (11/14)   | 100.00% (6/6)   |
| src/libraries/actions/LiquidateLoanWithReplacement.sol | 0.00% (0/44)     | 0.00% (0/65)     | 0.00% (0/14)     | 0.00% (0/6)     |
| src/libraries/actions/Repay.sol                        | 100.00% (14/14)  | 100.00% (14/14)  | 75.00% (6/8)     | 100.00% (2/2)   |
| src/libraries/actions/Withdraw.sol                     | 100.00% (10/10)  | 100.00% (17/17)  | 100.00% (4/4)    | 100.00% (2/2)   |
| src/oracle/PriceFeed.sol                               | 100.00% (12/12)  | 100.00% (21/21)  | 100.00% (8/8)    | 100.00% (3/3)   |
| src/token/NonTransferrableToken.sol                    | 100.00% (8/8)    | 100.00% (9/9)    | 100.00% (0/0)    | 100.00% (6/6)   |
=======
[33mWarning! "--ir-minimum" flag enables viaIR with minimum optimization, which can result in inaccurate source mappings.
Only use this flag as a workaround if you are experiencing "stack too deep" errors.
Note that "viaIR" is only available in Solidity 0.8.13 and above.
See more:
https://github.com/foundry-rs/foundry/issues/3357
[0m
installing solc version "0.8.20"
Successfully installed solc 0.8.20
Compiling 114 files with 0.8.20
Solc 0.8.20 finished in 107.45s
Compiler run [32msuccessful![0m
Analysing contracts...
Running tests...
| File                                          | % Lines          | % Statements     | % Branches       | % Funcs         |
|-----------------------------------------------|------------------|------------------|------------------|-----------------|
| src/Size.sol                                  | 82.14% (23/28)   | 82.14% (23/28)   | 100.00% (0/0)    | 91.67% (11/12)  |
| src/SizeView.sol                              | 100.00% (18/18)  | 100.00% (28/28)  | 100.00% (0/0)    | 100.00% (16/16) |
| src/libraries/LoanLibrary.sol                 | 95.65% (22/23)   | 97.14% (34/35)   | 87.50% (7/8)     | 100.00% (9/9)   |
| src/libraries/MathLibrary.sol                 | 100.00% (1/1)    | 100.00% (3/3)    | 100.00% (0/0)    | 100.00% (1/1)   |
| src/libraries/OfferLibrary.sol                | 91.67% (22/24)   | 91.11% (41/45)   | 75.00% (6/8)     | 80.00% (4/5)    |
| src/libraries/YieldCurveLibrary.sol           | 100.00% (5/5)    | 100.00% (7/7)    | 100.00% (0/0)    | 100.00% (1/1)   |
| src/libraries/actions/BorrowAsLimitOrder.sol  | 100.00% (8/8)    | 100.00% (10/10)  | 100.00% (6/6)    | 100.00% (2/2)   |
| src/libraries/actions/BorrowAsMarketOrder.sol | 98.15% (53/54)   | 98.51% (66/67)   | 80.00% (16/20)   | 100.00% (4/4)   |
| src/libraries/actions/Claim.sol               | 100.00% (9/9)    | 100.00% (10/10)  | 75.00% (3/4)     | 100.00% (2/2)   |
| src/libraries/actions/Deposit.sol             | 100.00% (10/10)  | 100.00% (17/17)  | 100.00% (4/4)    | 100.00% (2/2)   |
| src/libraries/actions/Initialize.sol          | 95.45% (42/44)   | 81.48% (44/54)   | 96.67% (29/30)   | 100.00% (2/2)   |
| src/libraries/actions/LendAsLimitOrder.sol    | 100.00% (14/14)  | 100.00% (17/17)  | 91.67% (11/12)   | 100.00% (2/2)   |
| src/libraries/actions/LendAsMarketOrder.sol   | 0.00% (0/21)     | 0.00% (0/23)     | 0.00% (0/8)      | 0.00% (0/2)     |
| src/libraries/actions/LenderExit.sol          | 89.47% (34/38)   | 91.67% (44/48)   | 66.67% (12/18)   | 100.00% (2/2)   |
| src/libraries/actions/LiquidateLoan.sol       | 90.91% (40/44)   | 93.85% (61/65)   | 78.57% (11/14)   | 100.00% (6/6)   |
| src/libraries/actions/Repay.sol               | 100.00% (14/14)  | 100.00% (14/14)  | 75.00% (6/8)     | 100.00% (2/2)   |
| src/libraries/actions/Withdraw.sol            | 100.00% (10/10)  | 100.00% (17/17)  | 100.00% (4/4)    | 100.00% (2/2)   |
| src/oracle/PriceFeed.sol                      | 100.00% (12/12)  | 100.00% (21/21)  | 100.00% (8/8)    | 100.00% (3/3)   |
| src/token/NonTransferrableToken.sol           | 100.00% (8/8)    | 100.00% (9/9)    | 100.00% (0/0)    | 100.00% (6/6)   |
>>>>>>> 7ffb1044
<!-- END_COVERAGE -->

## Test

```bash
forge test --match-test test_experiment_dynamic -vv --via-ir --ffi --watch
```

## Invariants

| Property | Category    | Description                                                                              |
| -------- | ----------- | ---------------------------------------------------------------------------------------- |
| C-01     | Collateral  | Locked cash in the user account can't be withdrawn                                       |
| C-02     | Collateral  | The sum of all free and locked collateral is equal to the token balance of the orderbook |
| C-03     | Collateral  | A user cannot make an operation that leaves them underwater |
| L-01     | Liquidation | A borrower is eligible to liquidation if it is underwater or if the due date has reached |

- SOL(loanId).FV <= FOL(loanId).FV
- SUM(SOL(loanId).FV) == FOL(loanId).FV
- fol.FV = SUM(Loan.FV - Loan.ExitedAmount) for all SOLs, FOL
- loan.amountFVExited <= self.FV
- loan.FV == 0 && isFOL(loan) <==> loan.repaid
- loan.repaid ==> !isFOL(loan)
- upon repayment, the money is locked from the lender until due date, and the protocol earns yield meanwhile
- cash.free + cash.locked ?= deposits
- creating a FOL/SOL decreases a loanOffer maxAmount
- repay should never DoS due to underflow
- only FOLs can be claimed(??)
- a loan is liquidatable if a user is liquidatable (CR < LCR)
- Taking loan with only virtual collateral does not decrease the borrower CR
- Taking loan with real collateral decreases the borrower CR

References

- <https://hackmd.io/lWCjLs9NSiORaEzaWRJdsQ?view>

## TODOs

- 100% coverage
- dust amount for loans
- add experiments as tests
- should withdraw update BorrowOffer? if (user.borrowAsset.free < user.loanOffer.maxAmount) user.loanOffer.maxAmount = user.borrowAsset.free;
- test events
- refactor tests following Sablier v2 naming conventions: `test_Foo`, `testFuzz_Foo`, `test_RevertWhen_Foo`, `testFuzz_RevertWhen_Foo`, `testFork_...`
- test libraries (OfferLibrary.getRate, etc)

## Later

- create helper contracts for liquidation in 1 step (deposit -> liquidate -> withdraw)
- natspec
- multi-erc20 tokens with different CR per tokens

## Audit remarks

- Check rounding direction of `mulDiv`

## Known limitations

- Protocol does not support rebasing tokens
- Protocol does not support fee-on-transfer tokens
- Protocol does not support tokens with more than 18 decimals
- All features except deposits/withdrawals are paused in case Chainlink oracles are stale
- Price feeds must be redeployed and updated on the `Size` smart contract in case any chainlink configuration changes (stale price, decimals)<|MERGE_RESOLUTION|>--- conflicted
+++ resolved
@@ -5,65 +5,6 @@
 ## Coverage
 
 <!-- BEGIN_COVERAGE -->
-<<<<<<< HEAD
-| File                                                   | % Lines          | % Statements     | % Branches       | % Funcs         |
-|--------------------------------------------------------|------------------|------------------|------------------|-----------------|
-| src/Size.sol                                           | 82.14% (23/28)   | 82.14% (23/28)   | 100.00% (0/0)    | 91.67% (11/12)  |
-| src/SizeView.sol                                       | 100.00% (18/18)  | 100.00% (28/28)  | 100.00% (0/0)    | 100.00% (16/16) |
-| src/libraries/LoanLibrary.sol                          | 95.65% (22/23)   | 97.14% (34/35)   | 87.50% (7/8)     | 100.00% (9/9)   |
-| src/libraries/MathLibrary.sol                          | 100.00% (1/1)    | 100.00% (3/3)    | 100.00% (0/0)    | 100.00% (1/1)   |
-| src/libraries/OfferLibrary.sol                         | 91.67% (22/24)   | 91.11% (41/45)   | 75.00% (6/8)     | 80.00% (4/5)    |
-| src/libraries/YieldCurveLibrary.sol                    | 100.00% (5/5)    | 100.00% (7/7)    | 100.00% (0/0)    | 100.00% (1/1)   |
-| src/libraries/actions/BorrowAsLimitOrder.sol           | 100.00% (8/8)    | 100.00% (10/10)  | 100.00% (6/6)    | 100.00% (2/2)   |
-| src/libraries/actions/BorrowAsMarketOrder.sol          | 98.15% (53/54)   | 98.51% (66/67)   | 80.00% (16/20)   | 100.00% (4/4)   |
-| src/libraries/actions/Claim.sol                        | 100.00% (9/9)    | 100.00% (10/10)  | 75.00% (3/4)     | 100.00% (2/2)   |
-| src/libraries/actions/Deposit.sol                      | 100.00% (10/10)  | 100.00% (17/17)  | 100.00% (4/4)    | 100.00% (2/2)   |
-| src/libraries/actions/Initialize.sol                   | 95.45% (42/44)   | 81.48% (44/54)   | 96.67% (29/30)   | 100.00% (2/2)   |
-| src/libraries/actions/LendAsLimitOrder.sol             | 100.00% (14/14)  | 100.00% (17/17)  | 91.67% (11/12)   | 100.00% (2/2)   |
-| src/libraries/actions/LendAsMarketOrder.sol            | 0.00% (0/21)     | 0.00% (0/23)     | 0.00% (0/8)      | 0.00% (0/2)     |
-| src/libraries/actions/LenderExit.sol                   | 89.47% (34/38)   | 91.67% (44/48)   | 66.67% (12/18)   | 100.00% (2/2)   |
-| src/libraries/actions/LiquidateLoan.sol                | 90.91% (40/44)   | 93.85% (61/65)   | 78.57% (11/14)   | 100.00% (6/6)   |
-| src/libraries/actions/LiquidateLoanWithReplacement.sol | 0.00% (0/44)     | 0.00% (0/65)     | 0.00% (0/14)     | 0.00% (0/6)     |
-| src/libraries/actions/Repay.sol                        | 100.00% (14/14)  | 100.00% (14/14)  | 75.00% (6/8)     | 100.00% (2/2)   |
-| src/libraries/actions/Withdraw.sol                     | 100.00% (10/10)  | 100.00% (17/17)  | 100.00% (4/4)    | 100.00% (2/2)   |
-| src/oracle/PriceFeed.sol                               | 100.00% (12/12)  | 100.00% (21/21)  | 100.00% (8/8)    | 100.00% (3/3)   |
-| src/token/NonTransferrableToken.sol                    | 100.00% (8/8)    | 100.00% (9/9)    | 100.00% (0/0)    | 100.00% (6/6)   |
-=======
-[33mWarning! "--ir-minimum" flag enables viaIR with minimum optimization, which can result in inaccurate source mappings.
-Only use this flag as a workaround if you are experiencing "stack too deep" errors.
-Note that "viaIR" is only available in Solidity 0.8.13 and above.
-See more:
-https://github.com/foundry-rs/foundry/issues/3357
-[0m
-installing solc version "0.8.20"
-Successfully installed solc 0.8.20
-Compiling 114 files with 0.8.20
-Solc 0.8.20 finished in 107.45s
-Compiler run [32msuccessful![0m
-Analysing contracts...
-Running tests...
-| File                                          | % Lines          | % Statements     | % Branches       | % Funcs         |
-|-----------------------------------------------|------------------|------------------|------------------|-----------------|
-| src/Size.sol                                  | 82.14% (23/28)   | 82.14% (23/28)   | 100.00% (0/0)    | 91.67% (11/12)  |
-| src/SizeView.sol                              | 100.00% (18/18)  | 100.00% (28/28)  | 100.00% (0/0)    | 100.00% (16/16) |
-| src/libraries/LoanLibrary.sol                 | 95.65% (22/23)   | 97.14% (34/35)   | 87.50% (7/8)     | 100.00% (9/9)   |
-| src/libraries/MathLibrary.sol                 | 100.00% (1/1)    | 100.00% (3/3)    | 100.00% (0/0)    | 100.00% (1/1)   |
-| src/libraries/OfferLibrary.sol                | 91.67% (22/24)   | 91.11% (41/45)   | 75.00% (6/8)     | 80.00% (4/5)    |
-| src/libraries/YieldCurveLibrary.sol           | 100.00% (5/5)    | 100.00% (7/7)    | 100.00% (0/0)    | 100.00% (1/1)   |
-| src/libraries/actions/BorrowAsLimitOrder.sol  | 100.00% (8/8)    | 100.00% (10/10)  | 100.00% (6/6)    | 100.00% (2/2)   |
-| src/libraries/actions/BorrowAsMarketOrder.sol | 98.15% (53/54)   | 98.51% (66/67)   | 80.00% (16/20)   | 100.00% (4/4)   |
-| src/libraries/actions/Claim.sol               | 100.00% (9/9)    | 100.00% (10/10)  | 75.00% (3/4)     | 100.00% (2/2)   |
-| src/libraries/actions/Deposit.sol             | 100.00% (10/10)  | 100.00% (17/17)  | 100.00% (4/4)    | 100.00% (2/2)   |
-| src/libraries/actions/Initialize.sol          | 95.45% (42/44)   | 81.48% (44/54)   | 96.67% (29/30)   | 100.00% (2/2)   |
-| src/libraries/actions/LendAsLimitOrder.sol    | 100.00% (14/14)  | 100.00% (17/17)  | 91.67% (11/12)   | 100.00% (2/2)   |
-| src/libraries/actions/LendAsMarketOrder.sol   | 0.00% (0/21)     | 0.00% (0/23)     | 0.00% (0/8)      | 0.00% (0/2)     |
-| src/libraries/actions/LenderExit.sol          | 89.47% (34/38)   | 91.67% (44/48)   | 66.67% (12/18)   | 100.00% (2/2)   |
-| src/libraries/actions/LiquidateLoan.sol       | 90.91% (40/44)   | 93.85% (61/65)   | 78.57% (11/14)   | 100.00% (6/6)   |
-| src/libraries/actions/Repay.sol               | 100.00% (14/14)  | 100.00% (14/14)  | 75.00% (6/8)     | 100.00% (2/2)   |
-| src/libraries/actions/Withdraw.sol            | 100.00% (10/10)  | 100.00% (17/17)  | 100.00% (4/4)    | 100.00% (2/2)   |
-| src/oracle/PriceFeed.sol                      | 100.00% (12/12)  | 100.00% (21/21)  | 100.00% (8/8)    | 100.00% (3/3)   |
-| src/token/NonTransferrableToken.sol           | 100.00% (8/8)    | 100.00% (9/9)    | 100.00% (0/0)    | 100.00% (6/6)   |
->>>>>>> 7ffb1044
 <!-- END_COVERAGE -->
 
 ## Test
@@ -95,6 +36,7 @@
 - a loan is liquidatable if a user is liquidatable (CR < LCR)
 - Taking loan with only virtual collateral does not decrease the borrower CR
 - Taking loan with real collateral decreases the borrower CR
+- the borrower debt is reduced in: repayment, standard liquidation, liquidation with replacement, self liquidation, borrower exit
 
 References
 
@@ -115,6 +57,8 @@
 - create helper contracts for liquidation in 1 step (deposit -> liquidate -> withdraw)
 - natspec
 - multi-erc20 tokens with different CR per tokens
+- review all input validation functions
+- review all valid output states (e.g. validateUserIsNotLiquidatable)
 
 ## Audit remarks
 
@@ -125,5 +69,8 @@
 - Protocol does not support rebasing tokens
 - Protocol does not support fee-on-transfer tokens
 - Protocol does not support tokens with more than 18 decimals
+- Protocol only supports tokens compliant with the IERC20Metadata interface
+- Protocol only supports pre-vetted tokens
 - All features except deposits/withdrawals are paused in case Chainlink oracles are stale
+- In cas Chainlink reports a wrong price, the protocol state cannot be guaranteed (invalid liquidations, etc)
 - Price feeds must be redeployed and updated on the `Size` smart contract in case any chainlink configuration changes (stale price, decimals)