// SPDX-License-Identifier: UNLICENSED
pragma solidity 0.8.24;

import {Strings} from "@openzeppelin/contracts/utils/Strings.sol";
import {console2 as console} from "forge-std/Script.sol";

import {Size} from "@src/Size.sol";

import {Addresses} from "./Addresses.sol";
import {BaseScript, Deployment, Parameter} from "./BaseScript.sol";
import {Deploy} from "@script/Deploy.sol";

contract DeployScript is BaseScript, Addresses, Deploy {
    bool mockContracts;
    address deployer;
    address owner;
    address sizeVariablePoolPool;
    address sizeVariablePoolAaveOracle;
    string chainName;

    function setUp() public {}

    modifier parseEnv() {
        mockContracts = vm.envOr("MOCK_CONTRACTS", true);
        deployer = vm.addr(vm.envOr("DEPLOYER_PRIVATE_KEY", vm.deriveKey(TEST_MNEMONIC, 0)));
        owner = vm.envOr("OWNER", address(0));
        sizeVariablePoolPool = vm.envOr("SIZE_VARIABLE_POOL_POOL", address(0));
        sizeVariablePoolAaveOracle = vm.envOr("SIZE_VARIABLE_POOL_AAVE_ORACLE", address(0));
        chainName = vm.envOr("CHAIN_NAME", TEST_CHAIN_NAME);
        _;
    }

    function run() public parseEnv broadcast returns (Deployment[] memory, Parameter[] memory) {
        console.log("[Size v2] deploying...");

        console.log("[Size v2] chain\t", chainName);
        console.log("[Size v2] owner\t", deployer);

        address weth = addresses(chainName).weth;
        address usdc = addresses(chainName).usdc;

        if (mockContracts) {
<<<<<<< HEAD
            setupChainWithMocks(deployer, weth, usdc);
            console.log("[Size v2] using MOCK contracts");
        } else {
            setupChain(owner, weth, usdc, sizeVariablePoolPool, sizeVariablePoolAaveOracle);
            console.log("[Size v2] using REAL contracts");
=======
            console.log("[Size v2] using MOCK contracts");
            setupChainWithMocks(deployer, weth, usdc);
            sizeVariablePoolPool = address(variablePool);
            sizeVariablePoolAaveOracle = address(0);
        } else {
            console.log("[Size v2] using REAL contracts");
            setupChain(owner, weth, usdc, sizeVariablePoolPool, sizeVariablePoolAaveOracle);
>>>>>>> 0886e3d1
        }

        deployments.push(Deployment({name: "Size-implementation", addr: address(size)}));
        deployments.push(Deployment({name: "Size-proxy", addr: address(proxy)}));
        deployments.push(Deployment({name: "PriceFeed", addr: address(priceFeed)}));
        deployments.push(Deployment({name: "MarketBorrowRateFeed", addr: address(marketBorrowRateFeed)}));
        deployments.push(Deployment({name: "VariablePool", addr: address(variablePool)}));
        parameters.push(Parameter({key: "owner", value: Strings.toHexString(deployer)}));
        parameters.push(Parameter({key: "usdc", value: Strings.toHexString(usdc)}));
        parameters.push(Parameter({key: "weth", value: Strings.toHexString(weth)}));
        parameters.push(Parameter({key: "sizeVariablePoolPool", value: Strings.toHexString(sizeVariablePoolPool)}));
        parameters.push(
            Parameter({key: "sizeVariablePoolAaveOracle", value: Strings.toHexString(sizeVariablePoolAaveOracle)})
        );

        console.log("[Size v2] deployed\n");

        for (uint256 i = 0; i < deployments.length; i++) {
            console.log("[Size v2] Deployment: ", deployments[i].name, "\t", address(deployments[i].addr));
        }
        for (uint256 i = 0; i < parameters.length; i++) {
            console.log("[Size v2] Parameter:  ", parameters[i].key, "\t", parameters[i].value);
        }

        export();

        console.log("[Size v2] done");

        return (deployments, parameters);
    }
}<|MERGE_RESOLUTION|>--- conflicted
+++ resolved
@@ -40,21 +40,11 @@
         address usdc = addresses(chainName).usdc;
 
         if (mockContracts) {
-<<<<<<< HEAD
             setupChainWithMocks(deployer, weth, usdc);
             console.log("[Size v2] using MOCK contracts");
         } else {
             setupChain(owner, weth, usdc, sizeVariablePoolPool, sizeVariablePoolAaveOracle);
             console.log("[Size v2] using REAL contracts");
-=======
-            console.log("[Size v2] using MOCK contracts");
-            setupChainWithMocks(deployer, weth, usdc);
-            sizeVariablePoolPool = address(variablePool);
-            sizeVariablePoolAaveOracle = address(0);
-        } else {
-            console.log("[Size v2] using REAL contracts");
-            setupChain(owner, weth, usdc, sizeVariablePoolPool, sizeVariablePoolAaveOracle);
->>>>>>> 0886e3d1
         }
 
         deployments.push(Deployment({name: "Size-implementation", addr: address(size)}));
