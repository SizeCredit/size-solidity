--- conflicted
+++ resolved
@@ -51,11 +51,7 @@
         parameters.push(Parameter({key: "wethAggregator", value: Strings.toHexString(networkParams.wethAggregator)}));
         parameters.push(Parameter({key: "usdcAggregator", value: Strings.toHexString(networkParams.usdcAggregator)}));
         parameters.push(Parameter({key: "wethHeartbeat", value: Strings.toString(networkParams.wethHeartbeat)}));
-<<<<<<< HEAD
-        parameters.push(Parameter({key: "usdcHeartbeat", value: Strings.toString(networkParams.wethHeartbeat)}));
-=======
         parameters.push(Parameter({key: "usdcHeartbeat", value: Strings.toString(networkParams.usdcHeartbeat)}));
->>>>>>> 77f98200
         parameters.push(
             Parameter({key: "sequencerUptimeFeed", value: Strings.toHexString(networkParams.sequencerUptimeFeed)})
         );
