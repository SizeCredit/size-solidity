// SPDX-License-Identifier: UNLICENSED
pragma solidity 0.8.24;

import {Strings} from "@openzeppelin/contracts/utils/Strings.sol";
import {console2 as console} from "forge-std/Script.sol";

import {Size} from "@src/Size.sol";

import {Addresses} from "./Addresses.sol";
import {BaseScript, Deployment, Parameter} from "./BaseScript.sol";
import {Deploy} from "@script/Deploy.sol";

contract DeployScript is BaseScript, Addresses, Deploy {
    bool mockContracts;
    address deployer;
    address owner;
    address sizeVariablePoolPool;
    address sizeVariablePoolAaveOracle;
    string chainName;

    function setUp() public {}

    modifier parseEnv() {
        mockContracts = vm.envOr("MOCK_CONTRACTS", true);
        deployer = vm.addr(vm.envOr("DEPLOYER_PRIVATE_KEY", vm.deriveKey(TEST_MNEMONIC, 0)));
        owner = vm.envOr("OWNER", address(0));
        sizeVariablePoolPool = vm.envOr("SIZE_VARIABLE_POOL_POOL", address(0));
        sizeVariablePoolAaveOracle = vm.envOr("SIZE_VARIABLE_POOL_AAVE_ORACLE", address(0));
        chainName = vm.envOr("CHAIN_NAME", TEST_CHAIN_NAME);
        _;
    }

    function run() public parseEnv broadcast returns (Deployment[] memory, Parameter[] memory) {
        console.log("[Size v2] deploying...");

        console.log("[Size v2] chain\t", chainName);
        console.log("[Size v2] owner\t", deployer);

        address weth = addresses(chainName).weth;
        address usdc = addresses(chainName).usdc;

        if (mockContracts) {
<<<<<<< HEAD
            setupChainWithMocks(deployer, weth, usdc);
            console.log("[Size v2] using MOCK contracts");
        } else {
            setupChain(owner, weth, usdc, sizeVariablePoolPool, sizeVariablePoolAaveOracle);
            console.log("[Size v2] using REAL contracts");
=======
            console.log("[Size v2] using MOCK contracts");
            setupChainWithMocks(deployer, weth, usdc);
            sizeVariablePoolPool = address(variablePool);
            sizeVariablePoolAaveOracle = address(0);
        } else {
            console.log("[Size v2] using REAL contracts");
            setupChain(owner, weth, usdc, sizeVariablePoolPool, sizeVariablePoolAaveOracle);
>>>>>>> 97dc154a
        }

        deployments.push(Deployment({name: "Size-implementation", addr: address(size)}));
        deployments.push(Deployment({name: "Size-proxy", addr: address(proxy)}));
        deployments.push(Deployment({name: "PriceFeed", addr: address(priceFeed)}));
        deployments.push(Deployment({name: "MarketBorrowRateFeed", addr: address(marketBorrowRateFeed)}));
        deployments.push(Deployment({name: "VariablePool", addr: address(variablePool)}));
        parameters.push(Parameter({key: "owner", value: Strings.toHexString(deployer)}));
        parameters.push(Parameter({key: "usdc", value: Strings.toHexString(usdc)}));
        parameters.push(Parameter({key: "weth", value: Strings.toHexString(weth)}));
        parameters.push(Parameter({key: "sizeVariablePoolPool", value: Strings.toHexString(sizeVariablePoolPool)}));
        parameters.push(
            Parameter({key: "sizeVariablePoolAaveOracle", value: Strings.toHexString(sizeVariablePoolAaveOracle)})
        );

        console.log("[Size v2] deployed\n");

        for (uint256 i = 0; i < deployments.length; i++) {
            console.log("[Size v2] Deployment: ", deployments[i].name, "\t", address(deployments[i].addr));
        }
        for (uint256 i = 0; i < parameters.length; i++) {
            console.log("[Size v2] Parameter:  ", parameters[i].key, "\t", parameters[i].value);
        }

        export();

        console.log("[Size v2] done");

        return (deployments, parameters);
    }
}<|MERGE_RESOLUTION|>--- conflicted
+++ resolved
@@ -40,13 +40,6 @@
         address usdc = addresses(chainName).usdc;
 
         if (mockContracts) {
-<<<<<<< HEAD
-            setupChainWithMocks(deployer, weth, usdc);
-            console.log("[Size v2] using MOCK contracts");
-        } else {
-            setupChain(owner, weth, usdc, sizeVariablePoolPool, sizeVariablePoolAaveOracle);
-            console.log("[Size v2] using REAL contracts");
-=======
             console.log("[Size v2] using MOCK contracts");
             setupChainWithMocks(deployer, weth, usdc);
             sizeVariablePoolPool = address(variablePool);
@@ -54,7 +47,6 @@
         } else {
             console.log("[Size v2] using REAL contracts");
             setupChain(owner, weth, usdc, sizeVariablePoolPool, sizeVariablePoolAaveOracle);
->>>>>>> 97dc154a
         }
 
         deployments.push(Deployment({name: "Size-implementation", addr: address(size)}));
