--- conflicted
+++ resolved
@@ -66,13 +66,17 @@
         _;
     }
 
-<<<<<<< HEAD
     function getTargetsAndDatas(
         ISizeFactory _sizeFactory,
         address[] memory _users,
         address _rateProvider,
         ISize[] memory _collectionMarkets
     ) public returns (address[] memory targets, bytes[] memory datas) {
+        ISize[] memory markets = _sizeFactory.getMarkets();
+        NonTransferrableScaledTokenV1_5 v1_5saToken =
+            NonTransferrableScaledTokenV1_5(address(markets[0].data().borrowTokenVault));
+
+        /* deployments start */
         Size sizeV1_8Implementation = new Size();
         SizeFactory sizeFactoryV1_8Implementation = new SizeFactory();
         NonTransferrableRebasingTokenVault borrowTokenVaultV1_8Implementation = new NonTransferrableRebasingTokenVault();
@@ -84,27 +88,13 @@
                 )
             )
         );
-
-=======
-    function getTargetsAndDatas(ISizeFactory _sizeFactory)
-        public
-        returns (address[] memory targets, bytes[] memory datas)
-    {
->>>>>>> 9be8e774
-        ISize[] memory markets = _sizeFactory.getMarkets();
-        NonTransferrableScaledTokenV1_5 v1_5 =
-            NonTransferrableScaledTokenV1_5(address(markets[0].data().borrowTokenVault));
-        IPool variablePool = v1_5.variablePool();
-        IERC20Metadata underlyingToken = v1_5.underlyingToken();
-
-        /* deployments start */
-        Size sizeV1_8Implementation = new Size();
-        SizeFactory sizeFactoryV1_8Implementation = new SizeFactory();
-        NonTransferrableRebasingTokenVault borrowTokenVaultV1_8Implementation = new NonTransferrableRebasingTokenVault();
-        AaveAdapter aaveAdapter =
-            new AaveAdapter(NonTransferrableRebasingTokenVault(address(v1_5)), variablePool, underlyingToken);
+        AaveAdapter aaveAdapter = new AaveAdapter(
+            NonTransferrableRebasingTokenVault(address(v1_5saToken)),
+            v1_5saToken.variablePool(),
+            v1_5saToken.underlyingToken()
+        );
         ERC4626Adapter erc4626Adapter =
-            new ERC4626Adapter(NonTransferrableRebasingTokenVault(address(v1_5)), underlyingToken);
+            new ERC4626Adapter(NonTransferrableRebasingTokenVault(address(v1_5saToken)), v1_5saToken.underlyingToken());
         /* deployment end */
 
         targets = new address[](markets.length + 2);
@@ -117,7 +107,7 @@
         }
 
         // NonTransferrableScaledTokenV1_5.upgradeToAndCall(v1_8, reinitialize(name, symbol))
-        targets[markets.length] = address(v1_5);
+        targets[markets.length] = address(v1_5saToken);
         datas[markets.length] = abi.encodeCall(
             UUPSUpgradeable.upgradeToAndCall,
             (
