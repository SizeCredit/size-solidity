--- conflicted
+++ resolved
@@ -96,10 +96,7 @@
 
         if (_networkParams.variablePool == address(0)) {
             variablePool = IPool(address(new PoolMock()));
-<<<<<<< HEAD
-=======
             PoolMock(address(variablePool)).setLiquidityIndex(address(_networkParams.weth), WadRayMath.RAY);
->>>>>>> 77f98200
             PoolMock(address(variablePool)).setLiquidityIndex(address(_networkParams.usdc), WadRayMath.RAY);
         } else {
             variablePool = IPool(_networkParams.variablePool);
