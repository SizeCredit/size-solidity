// SPDX-License-Identifier: MIT
pragma solidity 0.8.23;

import {Strings} from "@openzeppelin/contracts/utils/Strings.sol";

struct NetworkConfiguration {
    address weth;
    address underlyingCollateralToken;
    address underlyingBorrowToken;
    address variablePool;
    address underlyingCollateralTokenAggregator;
    address underlyingBorrowTokenAggregator;
    address sequencerUptimeFeed;
    uint256 underlyingCollateralTokenHeartbeat;
    uint256 underlyingBorrowTokenHeartbeat;
    uint256 fragmentationFee;
    uint256 crOpening;
    uint256 crLiquidation;
    uint256 minimumCreditBorrowAToken;
    uint256 borrowATokenCap;
}

abstract contract Networks {
    error InvalidNetworkConfiguration(string networkConfiguration);

<<<<<<< HEAD
=======
    uint256 public constant BASE_MAINNET = 8453;
    uint256 public constant BASE_SEPOLIA = 84532;

>>>>>>> 936b3fff
    function params(string memory networkConfiguration) public pure returns (NetworkConfiguration memory) {
        if (Strings.equal(networkConfiguration, "sepolia-mocks")) {
            return NetworkConfiguration({
                weth: 0xfFf9976782d46CC05630D1f6eBAb18b2324d6B14,
                underlyingCollateralToken: 0xfFf9976782d46CC05630D1f6eBAb18b2324d6B14,
                underlyingBorrowToken: 0x94a9D9AC8a22534E3FaCa9F4e7F2E2cf85d5E4C8,
                variablePool: address(0),
                underlyingCollateralTokenAggregator: address(0),
                underlyingBorrowTokenAggregator: address(0),
                sequencerUptimeFeed: address(0),
                underlyingCollateralTokenHeartbeat: 0,
                underlyingBorrowTokenHeartbeat: 0,
                fragmentationFee: 1e6,
                crOpening: 1.5e18,
                crLiquidation: 1.3e18,
                minimumCreditBorrowAToken: 10e6,
                borrowATokenCap: 1_000_000e6
            });
        } else if (Strings.equal(networkConfiguration, "base-sepolia-weth-usdc")) {
            return NetworkConfiguration({
                weth: 0x4200000000000000000000000000000000000006,
                underlyingCollateralToken: 0x4200000000000000000000000000000000000006,
                underlyingBorrowToken: 0x036CbD53842c5426634e7929541eC2318f3dCF7e,
                variablePool: 0x07eA79F68B2B3df564D0A34F8e19D9B1e339814b,
                underlyingCollateralTokenAggregator: 0x4aDC67696bA383F43DD60A9e78F2C97Fbbfc7cb1,
                underlyingBorrowTokenAggregator: 0xd30e2101a97dcbAeBCBC04F14C3f624E67A35165,
                sequencerUptimeFeed: address(0),
                underlyingCollateralTokenHeartbeat: 1200 * 1.1e18 / 1e18,
                underlyingBorrowTokenHeartbeat: 86400 * 1.1e18 / 1e18,
                fragmentationFee: 1e6,
                crOpening: 1.5e18,
                crLiquidation: 1.3e18,
                minimumCreditBorrowAToken: 10e6,
                borrowATokenCap: 1_000_000e6
            });
        } else if (Strings.equal(networkConfiguration, "base-sepolia-link-usdc")) {
            return NetworkConfiguration({
                weth: 0x4200000000000000000000000000000000000006,
                underlyingCollateralToken: 0xE4aB69C077896252FAFBD49EFD26B5D171A32410,
                underlyingBorrowToken: 0x036CbD53842c5426634e7929541eC2318f3dCF7e,
                variablePool: 0x07eA79F68B2B3df564D0A34F8e19D9B1e339814b,
                underlyingCollateralTokenAggregator: 0xb113F5A928BCfF189C998ab20d753a47F9dE5A61,
                underlyingBorrowTokenAggregator: 0xd30e2101a97dcbAeBCBC04F14C3f624E67A35165,
                sequencerUptimeFeed: address(0),
                underlyingCollateralTokenHeartbeat: 86400 * 1.1e18 / 1e18,
                underlyingBorrowTokenHeartbeat: 86400 * 1.1e18 / 1e18,
                fragmentationFee: 1e6,
                crOpening: 1.5e18,
                crLiquidation: 1.3e18,
                minimumCreditBorrowAToken: 10e6,
                borrowATokenCap: 1_000_000e6
            });
        } else if (Strings.equal(networkConfiguration, "mainnet-production")) {
            return NetworkConfiguration({
                weth: 0xC02aaA39b223FE8D0A0e5C4F27eAD9083C756Cc2,
                underlyingCollateralToken: 0xC02aaA39b223FE8D0A0e5C4F27eAD9083C756Cc2,
                underlyingBorrowToken: 0xA0b86991c6218b36c1d19D4a2e9Eb0cE3606eB48,
                variablePool: 0x87870Bca3F3fD6335C3F4ce8392D69350B4fA4E2,
                underlyingCollateralTokenAggregator: 0x5f4eC3Df9cbd43714FE2740f5E3616155c5b8419,
                underlyingBorrowTokenAggregator: 0x8fFfFfd4AfB6115b954Bd326cbe7B4BA576818f6,
                sequencerUptimeFeed: address(0),
                underlyingCollateralTokenHeartbeat: 3600 * 1.1e18 / 1e18,
                underlyingBorrowTokenHeartbeat: 86400 * 1.1e18 / 1e18,
                fragmentationFee: 1e6,
                crOpening: 1.5e18,
                crLiquidation: 1.3e18,
                minimumCreditBorrowAToken: 10e6,
                borrowATokenCap: 1_000_000e6
            });
        } else if (Strings.equal(networkConfiguration, "base-mocks")) {
            return NetworkConfiguration({
                weth: 0x4200000000000000000000000000000000000006,
                underlyingCollateralToken: 0x4200000000000000000000000000000000000006,
                underlyingBorrowToken: 0x833589fCD6eDb6E08f4c7C32D4f71b54bdA02913,
                variablePool: address(0),
                underlyingCollateralTokenAggregator: address(0),
                underlyingBorrowTokenAggregator: address(0),
                sequencerUptimeFeed: address(0),
                underlyingCollateralTokenHeartbeat: 0,
                underlyingBorrowTokenHeartbeat: 0,
                fragmentationFee: 1e6,
                crOpening: 1.5e18,
                crLiquidation: 1.3e18,
                minimumCreditBorrowAToken: 10e6,
                borrowATokenCap: 1_000_000e6
            });
        } else if (Strings.equal(networkConfiguration, "base-production-weth-usdc")) {
            return NetworkConfiguration({
                weth: 0x4200000000000000000000000000000000000006,
                underlyingCollateralToken: 0x4200000000000000000000000000000000000006,
                underlyingBorrowToken: 0x833589fCD6eDb6E08f4c7C32D4f71b54bdA02913,
                variablePool: 0xA238Dd80C259a72e81d7e4664a9801593F98d1c5,
                underlyingCollateralTokenAggregator: 0x71041dddad3595F9CEd3DcCFBe3D1F4b0a16Bb70,
                underlyingBorrowTokenAggregator: 0x7e860098F58bBFC8648a4311b374B1D669a2bc6B,
                sequencerUptimeFeed: 0xBCF85224fc0756B9Fa45aA7892530B47e10b6433,
                underlyingCollateralTokenHeartbeat: 1200 * 1.1e18 / 1e18,
                underlyingBorrowTokenHeartbeat: 86400 * 1.1e18 / 1e18,
                fragmentationFee: 1e6,
                crOpening: 1.5e18,
                crLiquidation: 1.3e18,
                minimumCreditBorrowAToken: 10e6,
                borrowATokenCap: 1_000_000e6
            });
        } else if (Strings.equal(networkConfiguration, "base-production-cbbtc-usdc")) {
            return NetworkConfiguration({
                weth: 0x4200000000000000000000000000000000000006,
                underlyingCollateralToken: 0xcbB7C0000aB88B473b1f5aFd9ef808440eed33Bf,
                underlyingBorrowToken: 0x833589fCD6eDb6E08f4c7C32D4f71b54bdA02913,
                variablePool: 0xA238Dd80C259a72e81d7e4664a9801593F98d1c5,
                underlyingCollateralTokenAggregator: 0x07DA0E54543a844a80ABE69c8A12F22B3aA59f9D,
                underlyingBorrowTokenAggregator: 0x7e860098F58bBFC8648a4311b374B1D669a2bc6B,
                sequencerUptimeFeed: 0xBCF85224fc0756B9Fa45aA7892530B47e10b6433,
                underlyingCollateralTokenHeartbeat: 86400 * 1.1e18 / 1e18,
                underlyingBorrowTokenHeartbeat: 86400 * 1.1e18 / 1e18,
                fragmentationFee: 1e6,
                crOpening: 1.5e18,
                crLiquidation: 1.3e18,
                minimumCreditBorrowAToken: 10e6,
                borrowATokenCap: 1_000_000e6
            });
        } else if (Strings.equal(networkConfiguration, "base-production-wsteth-weth")) {
            return NetworkConfiguration({
                weth: 0x4200000000000000000000000000000000000006,
                underlyingCollateralToken: 0xc1CBa3fCea344f92D9239c08C0568f6F2F0ee452,
                underlyingBorrowToken: 0x4200000000000000000000000000000000000006,
                variablePool: 0xA238Dd80C259a72e81d7e4664a9801593F98d1c5,
                underlyingCollateralTokenAggregator: 0x43a5C292A453A3bF3606fa856197f09D7B74251a,
                underlyingBorrowTokenAggregator: 0x43a5C292A453A3bF3606fa856197f09D7B74251a,
                sequencerUptimeFeed: 0xBCF85224fc0756B9Fa45aA7892530B47e10b6433,
                underlyingCollateralTokenHeartbeat: 86400 * 1.1e18 / 1e18,
                underlyingBorrowTokenHeartbeat: 86400 * 1.1e18 / 1e18,
                fragmentationFee: 0.0005e18,
                crOpening: 1.3e18,
                crLiquidation: 1.1e18,
                minimumCreditBorrowAToken: 0.005e18,
                borrowATokenCap: 500e18
            });
        } else if (Strings.equal(networkConfiguration, "arbitrum-production-susde-usdc")) {
            return NetworkConfiguration({
                weth: 0x82aF49447D8a07e3bd95BD0d56f35241523fBab1,
                underlyingCollateralToken: 0x211Cc4DD073734dA055fbF44a2b4667d5E5fE5d2,
                underlyingBorrowToken: 0xaf88d065e77c8cC2239327C5EDb3A432268e5831,
                variablePool: 0x794a61358D6845594F94dc1DB02A252b5b4814aD,
                underlyingCollateralTokenAggregator: 0xf2215b9c35b1697B5f47e407c917a40D055E68d7,
                underlyingBorrowTokenAggregator: 0x50834F3163758fcC1Df9973b6e91f0F0F0434aD3,
                sequencerUptimeFeed: 0xFdB631F5EE196F0ed6FAa767959853A9F217697D,
                underlyingCollateralTokenHeartbeat: 86400 * 1.1e18 / 1e18,
                underlyingBorrowTokenHeartbeat: 86400 * 1.1e18 / 1e18,
                fragmentationFee: 1e6,
                crOpening: 1.3e18,
                crLiquidation: 1.1e18,
                minimumCreditBorrowAToken: 10e6,
                borrowATokenCap: 1_000_000e6
            });
        } else {
            revert InvalidNetworkConfiguration(networkConfiguration);
        }
    }
}<|MERGE_RESOLUTION|>--- conflicted
+++ resolved
@@ -23,12 +23,9 @@
 abstract contract Networks {
     error InvalidNetworkConfiguration(string networkConfiguration);
 
-<<<<<<< HEAD
-=======
     uint256 public constant BASE_MAINNET = 8453;
     uint256 public constant BASE_SEPOLIA = 84532;
 
->>>>>>> 936b3fff
     function params(string memory networkConfiguration) public pure returns (NetworkConfiguration memory) {
         if (Strings.equal(networkConfiguration, "sepolia-mocks")) {
             return NetworkConfiguration({
