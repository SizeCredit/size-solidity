--- conflicted
+++ resolved
@@ -1,19 +1,13 @@
 //SPDX-License-Identifier: MIT
 pragma solidity ^0.8.19;
 
-<<<<<<< HEAD
-=======
 import {EnumerableMap} from "@openzeppelin/contracts/utils/structs/EnumerableMap.sol";
->>>>>>> 936b3fff
 import {ISize} from "@src/interfaces/ISize.sol";
 import {SizeFactory} from "@src/v1.5/SizeFactory.sol";
 
 import {EnumerableMap} from "@openzeppelin/contracts/utils/structs/EnumerableMap.sol";
 import {IPriceFeed} from "@src/oracle/IPriceFeed.sol";
-<<<<<<< HEAD
-=======
 import {ISizeV1_5} from "@src/v1.5/interfaces/ISizeV1_5.sol";
->>>>>>> 936b3fff
 import {Script} from "forge-std/Script.sol";
 import {stdJson} from "forge-std/StdJson.sol";
 import {Vm} from "forge-std/Vm.sol";
@@ -99,12 +93,8 @@
     function exportV1_5ReinitializeData(
         string memory networkConfiguration,
         EnumerableMap.AddressToUintMap storage map,
-<<<<<<< HEAD
-        uint256 blockNumber
-=======
         uint256 blockNumber,
         address borrowATokenV1_5
->>>>>>> 936b3fff
     ) internal {
         root = vm.projectRoot();
         path = string.concat(root, "/deployments/v1.5/");
@@ -119,22 +109,14 @@
         finalObject = vm.serializeAddress(".", "users", users);
         finalObject = vm.serializeUint(".", "values", values);
         finalObject = vm.serializeUint(".", "blockNumber", blockNumber);
-<<<<<<< HEAD
-
-=======
         finalObject =
             vm.serializeBytes(".", "data", abi.encodeCall(ISizeV1_5.reinitialize, (address(borrowATokenV1_5), users)));
->>>>>>> 936b3fff
         vm.writeJson(finalObject, path);
     }
 
     function importV1_5ReinitializeData(string memory networkConfiguration, EnumerableMap.AddressToUintMap storage map)
         internal
-<<<<<<< HEAD
-        returns (uint256 blockNumber)
-=======
         returns (uint256 blockNumber, bytes memory data)
->>>>>>> 936b3fff
     {
         root = vm.projectRoot();
         path = string.concat(root, "/deployments/v1.5/");
@@ -146,10 +128,7 @@
         address[] memory users = json.readAddressArray(".users");
         uint256[] memory values = json.readUintArray(".values");
         blockNumber = json.readUint(".blockNumber");
-<<<<<<< HEAD
-=======
         data = json.readBytes(".data");
->>>>>>> 936b3fff
 
         // Populate the map
         for (uint256 i = 0; i < users.length; i++) {
@@ -157,8 +136,6 @@
         }
     }
 
-<<<<<<< HEAD
-=======
     function importSizeFactory(string memory networkConfiguration) internal returns (SizeFactory sizeFactory) {
         root = vm.projectRoot();
         path = string.concat(root, "/deployments/");
@@ -169,7 +146,6 @@
         sizeFactory = SizeFactory(abi.decode(json.parseRaw(".deployments.SizeFactory-proxy"), (address)));
     }
 
->>>>>>> 936b3fff
     function getCommitHash() internal returns (string memory) {
         string[] memory inputs = new string[](4);
 
